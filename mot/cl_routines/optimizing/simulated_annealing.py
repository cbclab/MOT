--- conflicted
+++ resolved
@@ -12,11 +12,7 @@
 
     default_patience = 500
 
-<<<<<<< HEAD
-    def __init__(self, patience=None, optimizer_settings=None, **kwargs):
-=======
     def __init__(self, **kwargs):
->>>>>>> a573205c
         """Use Simulated Annealing to calculate the optimum.
 
         This does not use the parameter codec, even if set to True. This because the priors (should) already
@@ -32,20 +28,12 @@
                 - proposal_update_intervals (int): the interval by which we update the proposal std.
 
         """
-<<<<<<< HEAD
-        patience = patience or self.default_patience
-        super(SimulatedAnnealing, self).__init__(use_param_codec=False, patience=patience, **kwargs)
-        optimizer_settings = optimizer_settings or {}
-        self.proposal_update_intervals = optimizer_settings.get('proposal_update_intervals', 50)
-=======
         kwargs['patience'] = kwargs.get('patience', self.default_patience) or self.default_patience
         kwargs['use_param_codec'] = False
         super(SimulatedAnnealing, self).__init__(**kwargs)
         kwargs['optimizer_options'] = kwargs.get('optimizer_options', {}) or {}
 
         self.proposal_update_intervals = kwargs['optimizer_options'].get('proposal_update_intervals', 50) or 50
-
->>>>>>> a573205c
         self._annealing_schedule = ExponentialCoolingSchedule()
         self._initial_temperature_strategy = SimpleInitialTemperatureStrategy()
 
