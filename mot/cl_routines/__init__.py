--- conflicted
+++ resolved
@@ -39,19 +39,11 @@
 
         if len(parameters.shape) > 2:
             return SimpleCLFunction.from_string('''
-<<<<<<< HEAD
                 void compute(mot_float_type* parameters,
                              mot_float_type* log_likelihoods,
                              void* data){
 
                     mot_float_type x[''' + str(nmr_params) + '''];
-=======
-                void compute(global mot_float_type* parameters,
-                             global mot_float_type* log_likelihoods,
-                             void* data){
-
-                    local mot_float_type x[''' + str(nmr_params) + '''];
->>>>>>> 9a13473b
 
                     for(uint sample_ind = 0; sample_ind < ''' + str(parameters.shape[2]) + '''; sample_ind++){
                         for(uint i = 0; i < ''' + str(nmr_params) + '''; i++){
@@ -67,13 +59,8 @@
             ''', dependencies=[ll_func])
 
         return SimpleCLFunction.from_string('''
-<<<<<<< HEAD
             void compute(mot_float_type* parameters,
                          mot_float_type* log_likelihoods,
-=======
-            void compute(local mot_float_type* parameters,
-                         global mot_float_type* log_likelihoods,
->>>>>>> 9a13473b
                          void* data){
 
                 double ll = ''' + ll_func.get_cl_function_name() + '''(parameters, data);
