--- conflicted
+++ resolved
@@ -604,7 +604,6 @@
         self._cl_function = cl_function
         self._kernel_data = convert_inputs_to_kernel_data(inputs, cl_function.get_parameters(), nmr_instances)
 
-<<<<<<< HEAD
         context_variables = context_variables or {}
         if enable_rng:
             rng_state = np.random.uniform(low=np.iinfo(np.uint32).min, high=np.iinfo(np.uint32).max + 1,
@@ -614,13 +613,8 @@
         cl_runtime_info = cl_runtime_info or CLRuntimeInfo()
         cl_environments = cl_runtime_info.cl_environments
 
-=======
->>>>>>> 407cbb5a
         if cl_function.get_return_type() != 'void':
             self._kernel_data['_results'] = Zeros((nmr_instances,), cl_function.get_return_type())
-
-        cl_runtime_info = cl_runtime_info or CLRuntimeInfo()
-        cl_environments = cl_runtime_info.cl_environments
 
         mot_float_dtype = np.float32
         if cl_runtime_info.double_precision:
@@ -678,12 +672,6 @@
             return self._kernel_data['_results'].get_data()
 
 
-# class Kernel:
-
-
-
-
-
 class KernelWorker:
 
     def __init__(self, cl_function, kernel_data, cl_environment, compile_flags=None,
@@ -820,11 +808,7 @@
         kernel_source += self._cl_function.get_cl_code()
 
         kernel_source += '''
-<<<<<<< HEAD
-            __kernel void run_procedure(''' + ",\n".join(self._kernel_arguments) + '''){
-=======
-            kernel void run_procedure(''' + ",\n".join(self._get_kernel_arguments()) + '''){
->>>>>>> 407cbb5a
+            __kernel void run_procedure(''' + ",\n".join(self._get_kernel_arguments()) + '''){
                 ulong gid = (ulong)(get_global_id(0) / get_local_size(0));
 
                 ''' + '\n'.join(variable_inits) + '''
