from collections import Iterable
from copy import copy
import tatsu
from textwrap import dedent, indent
<<<<<<< HEAD
from mot.lib.cl_processor import Processor
=======
from mot.lib.cl_processors import CLFunctionProcessor
>>>>>>> 0b752c88
from mot.lib.utils import split_cl_function

__author__ = 'Robbert Harms'
__date__ = '2017-08-31'
__maintainer__ = 'Robbert Harms'
__email__ = 'robbert.harms@maastrichtuniversity.nl'
__licence__ = 'LGPL v3'


class CLCodeObject:
    """Interface for basic code objects."""

    def get_cl_code(self):
        """Get the CL code for this code object and all its dependencies, with include guards.

        Returns:
            str: The CL code for inclusion in a kernel.
        """
        raise NotImplementedError()


class CLFunction(CLCodeObject):
    """Interface for a basic CL function."""

    def is_kernel_func(self):
        """Check if this function is a kernel function or not.

        Kernel functions have the keyword 'kernel' in them, like: ``kernel void foo();``.

        Returns:
            boolean: if this function is a kernel function or not
        """
        raise NotImplementedError()

    def created_wrapped_kernel_func(self, input_data, kernel_name=None):
        """Wrap the current CLFunction with a kernel CLFunction.

        The idea is that we can have a function like:

        .. code-block:: c

            int foo(void* data){...}

        That is, without the ``kernel`` modifier. This function can not readily be executed on a CL device.
        To make life easy, this method wraps the current CL code in a kernel like this:

        .. code-block:: c

            int foo(void* data){...}
            kernel void kernel_foo(...){
                ... data = ...;
                foo(&data);
            }

        And then kernel_foo can be executed on the device.

        In order to generate the correct kernel arguments, this method needs to know which data will be loaded and
        which with signature. At the moment, this is done by providing it with all the kernel inputs you wish to load
        into the kernel at execution time. The generated kernel function will then do do automatic data marshalling
        from all the :class:`mot.lib.kernel_data.KernelData` inputs to the inputs for the wrapped function.

        Args:
            input_data (Dict[str: mot.lib.kernel_data.KernelData]): mapping parameter names to kernel data objects.
            kernel_name (str): the name of the generated kernel function. If not given it will be called
                ``kernel_<CLFunction.get_cl_function_name()>``.

        Returns:
            CLFunction: A CL function with :meth:`is_kernel_func` set to True.
        """
        raise NotImplementedError()

    def get_return_type(self):
        """Get the type (in CL naming) of the returned value from this function.

        Returns:
            str: The return type of this CL function. (Examples: double, int, double4, ...)
        """
        raise NotImplementedError()

    def get_cl_function_name(self):
        """Return the calling name of the implemented CL function

        Returns:
            str: The name of this CL function
        """
        raise NotImplementedError()

    def get_parameters(self):
        """Return the list of parameters from this CL function.

        Returns:
            list of :class:`mot.lib.cl_function.CLFunctionParameter`: list of the parameters in this
                model in the same order as in the CL function"""
        raise NotImplementedError()

    def get_signature(self):
        """Get the CL signature of this function.

        Returns:
            str: the CL code for the signature of this CL function.
        """
        raise NotImplementedError()

    def get_cl_code(self):
        """Get the function code for this function and all its dependencies, with include guards.

        Returns:
            str: The CL code for inclusion in a kernel.
        """
        raise NotImplementedError()

    def get_cl_body(self):
        """Get the CL code for the body of this function.

        Returns:
            str: the CL code of this function body
        """
        raise NotImplementedError()

    def evaluate(self, inputs, nmr_instances, context_variables=None, enable_rng=False,
                 use_local_reduction=False, local_size=None, cl_runtime_info=None):
        """Evaluate this function for each set of given parameters.

        Given a set of input parameters, this model will be evaluated for every parameter set.
        This function will convert possible dots in the parameter names to underscores for use in the CL kernel.

        Args:
            inputs (Iterable[Union(ndarray, mot.lib.utils.KernelData)]
                    or Mapping[str: Union(ndarray, mot.lib.utils.KernelData)]): for each CL function parameter
                the input data. Each of these input datasets must either be a scalar or be of equal length in the
                first dimension. The elements can either be raw ndarrays or KernelData objects.
                If an ndarray is given we will load it read/write by default. You can provide either an iterable
                with one value per parameter, or a mapping with for every parameter a corresponding value.
            nmr_instances (int): the number of parallel processes to run.
            context_variables (dict[str: mot.lib.kernel_data.KernelData]): data structures that will be loaded
                as program scope global variables. Note that not all KernelData types are allowed, only the
                global variables are allowed.
            enable_rng (boolean): if this function wants to use random numbers. If set to true we prepare the random
                number generator for use in this function.
            use_local_reduction (boolean): set this to True if you want to use local memory reduction in
                 evaluating this function. If this is set to True we will multiply the global size
                 (given by the nmr_instances) by the work group sizes.
            local_size (int): can be used to specify the exact local size (workgroup size) the kernel must use.
            cl_runtime_info (mot.configuration.CLRuntimeInfo): the runtime information for execution

        Returns:
            ndarray: the return values of the function, which can be None if this function has a void return type.
        """
        raise NotImplementedError()

    def get_dependencies(self):
        """Get the list of dependencies this function depends on.

        Returns:
            list[CLFunction]: the list of dependencies for this function.
        """
        raise NotImplementedError()


class SimpleCLCodeObject(CLCodeObject):

    def __init__(self, cl_code):
        """Simple code object for including type definitions in the kernel.

        Args:
            cl_code (str): CL code to be included in the kernel
        """
        self._cl_code = cl_code

    def get_cl_code(self):
        return self._cl_code


class SimpleCLFunction(CLFunction):

    def __init__(self, return_type, cl_function_name, parameter_list, cl_body, dependencies=None, is_kernel_func=False):
        """A simple implementation of a CL function.

        Args:
            return_type (str): the CL return type of the function
            cl_function_name (string): The name of the CL function
            parameter_list (list or tuple): This either contains instances of
                :class:`CLFunctionParameter` or strings from which to form the function parameters.
            cl_body (str): the body of the CL code for this function.
            dependencies (Iterable[CLCodeObject]): The CL code objects this function depends on,
                these will be prepended to the CL code generated by this function.
            is_kernel_func (boolean): if this function should be a kernel function
        """
        super().__init__()
        self._return_type = return_type
        self._function_name = cl_function_name
        self._parameter_list = self._resolve_parameters(parameter_list)
        self._cl_body = cl_body
        self._dependencies = dependencies or []
        self._is_kernel_func = is_kernel_func

    @classmethod
    def from_string(cls, cl_function, dependencies=()):
        """Parse the given CL function into a SimpleCLFunction object.

        Args:
            cl_function (str): the function we wish to turn into an object
            dependencies (list or tuple of CLLibrary): The list of CL libraries this function depends on

        Returns:
            SimpleCLFunction: the CL data type for this parameter declaration
        """
        is_kernel_func, return_type, function_name, parameter_list, body = split_cl_function(cl_function)
        return SimpleCLFunction(return_type, function_name, parameter_list, body,
                                dependencies=dependencies, is_kernel_func=is_kernel_func)

    def get_cl_function_name(self):
        return self._function_name

    def is_kernel_func(self):
        return self._is_kernel_func

    def get_return_type(self):
        return self._return_type

    def get_parameters(self):
        return self._parameter_list

    def created_wrapped_kernel_func(self, input_data, kernel_name=None):
        kernel_name = kernel_name or 'kernel_' + self.get_cl_function_name()

        assignment = ''
        if self.get_return_type() != 'void':
            assignment = '__return_values[gid] = '

        variable_inits = []
        function_call_inputs = []
        for parameter in self.get_parameters():
            data = input_data[parameter.name]
            call_args = (parameter.name, '_' + parameter.name, 'gid')

            variable_inits.append(data.initialize_variable(*call_args))
            function_call_inputs.append(data.get_function_call_input(*call_args))

        parameter_list = []
        for name, data in input_data.items():
            parameter_list.extend(data.get_kernel_parameters('_' + name))

        cl_body = '''
            ulong gid = (ulong)(get_global_id(0) / get_local_size(0));

            ''' + '\n'.join(variable_inits) + '''

            ''' + assignment + ' ' + self.get_cl_function_name() + '(' + ', '.join(function_call_inputs) + ''');
        '''
        return SimpleCLFunction('void', kernel_name, parameter_list, cl_body,
                                dependencies=[self], is_kernel_func=True)

    def get_signature(self):
        return dedent('{kernel} {return_type} {cl_function_name}({parameters});'.format(
            kernel='kernel' if self.is_kernel_func() else '',
            return_type=self.get_return_type(),
            cl_function_name=self.get_cl_function_name(),
            parameters=', '.join(self._get_parameter_signatures())))

    def get_cl_code(self):
        cl_code = dedent('''
            {kernel} {return_type} {cl_function_name}({parameters}){{
            {body}
            }}
        '''.format(kernel='kernel' if self.is_kernel_func() else '',
                   return_type=self.get_return_type(),
                   cl_function_name=self.get_cl_function_name(),
                   parameters=', '.join(self._get_parameter_signatures()),
                   body=indent(dedent(self._cl_body), ' '*4*4)))

        return dedent('''
            {dependencies}
            #ifndef {inclusion_guard_name}
            #define {inclusion_guard_name}
            {code}
            #endif // {inclusion_guard_name}
        '''.format(dependencies=indent(self._get_cl_dependency_code(), ' ' * 4 * 3),
                   inclusion_guard_name='INCLUDE_GUARD_{}'.format(self.get_cl_function_name()),
                   code=indent('\n' + cl_code + '\n', ' ' * 4 * 3)))

    def get_cl_body(self):
        return self._cl_body

<<<<<<< HEAD
    def evaluate(self, inputs, nmr_instances, use_local_reduction=False, local_size=None,
                 context_variables=None, enable_rng=False, cl_runtime_info=None):
        processor = Processor(self, inputs, nmr_instances, use_local_reduction=use_local_reduction,
                              local_size=local_size, context_variables=context_variables, enable_rng=enable_rng,
                              cl_runtime_info=cl_runtime_info)
        processor.enqueue_run()
        processor.enqueue_finish()
=======
    def evaluate(self, inputs, nmr_instances, use_local_reduction=False, local_size=None, cl_runtime_info=None):
        processor = CLFunctionProcessor(self, inputs, nmr_instances, use_local_reduction=use_local_reduction,
                                        local_size=local_size, cl_runtime_info=cl_runtime_info)
        processor.enqueue_kernels(finish=True)
>>>>>>> 0b752c88
        return processor.get_function_results()

    def get_dependencies(self):
        return self._dependencies

    def _get_parameter_signatures(self):
        """Get the signature of the parameters for the CL function declaration.

        This should return the list of signatures of the parameters for use inside the function signature.

        Returns:
            list: the signatures of the parameters for the use in the CL code.
        """
        declarations = []
        for p in self.get_parameters():
            new_p = p.get_renamed(p.name.replace('.', '_'))
            declarations.append(new_p.get_declaration())
        return declarations

    def _get_cl_dependency_code(self):
        """Get the CL code for all the CL code for all the dependencies.

        Returns:
            str: The CL code with the actual code.
        """
        code = ''
        for d in self._dependencies:
            code += d.get_cl_code() + "\n"
        return code

    @staticmethod
    def _resolve_parameters(parameter_list):
        params = []
        for param in parameter_list:
            if isinstance(param, CLFunctionParameter):
                params.append(param)
            else:
                params.append(SimpleCLFunctionParameter(param))
        return params

    def __str__(self):
        return dedent('''
            {return_type} {cl_function_name}({parameters}){{
            {body}
            }}
        '''.format(return_type=self.get_return_type(),
                   cl_function_name=self.get_cl_function_name(),
                   parameters=', '.join(self._get_parameter_signatures()),
                   body=indent(dedent(self._cl_body), ' '*4*4)))

    def __hash__(self):
        return hash(self.__repr__())

    def __eq__(self, other):
        return type(self) == type(other)

    def __ne__(self, other):
        return type(self) != type(other)

    def __call__(self, *args, **kwargs):
        return self.evaluate(*args, **kwargs)


class CLFunctionParameter:

    @property
    def name(self):
        """The name of this parameter.

        Returns:
            str: the name of this parameter
        """
        raise NotImplementedError()

    def get_declaration(self):
        """Get the complete CL declaration for this parameter.

        Returns:
            str: the declaration for this data type.
        """
        raise NotImplementedError()

    @property
    def ctype(self):
        """Get the ctype of this data type.

        For example, if the data type is float4*, we will return float4 here.

        Returns:
            str: the full ctype of this data type
        """
        raise NotImplementedError()

    @property
    def address_space(self):
        """Get the address space of this data declaration.

        Returns:
            str: the data type address space, one of ``global``, ``local``, ``constant`` or ``private``.
        """
        raise NotImplementedError()

    @property
    def basic_ctype(self):
        """Get the basic data type without the vector and pointer additions.

        For example, if the full data ctype is ``float4*``, we will only return ``float`` here.

        Returns:
            str: the raw CL data type
        """
        raise NotImplementedError()

    @property
    def is_vector_type(self):
        """Check if this data type is a vector type (like for example double4, float2, int8, etc.).

        Returns:
            boolean: True if it is a vector type, false otherwise
        """
        raise NotImplementedError()

    @property
    def vector_length(self):
        """Get the length of this vector, returns None if not a vector type.

        Returns:
            int: the length of the vector type (for example, if the data type is float4, this returns 4).
        """
        raise NotImplementedError()

    @property
    def is_pointer_type(self):
        """Check if this parameter is a pointer type (appended by a ``*``)

        Returns:
            boolean: True if it is a pointer type, false otherwise
        """
        raise NotImplementedError()

    @property
    def nmr_pointers(self):
        """Get the number of asterisks / pointer references of this data type.

        If the data type is float**, we return 2 here.

        Returns:
            int: the number of pointer asterisks in the data type.
        """
        raise NotImplementedError()

    @property
    def array_sizes(self):
        """Get the dimension of this array type.

        This returns for example (10, 5) for the data type float[10][5].

        Returns:
            Tuple[int]: the sizes of the arrays
        """
        raise NotImplementedError()

    @property
    def is_array_type(self):
        """Check if this parameter is an array type (like float[3] or int[10][5]).

        Returns:
            boolean: True if this is an array type, false otherwise
        """
        raise NotImplementedError()

    def get_renamed(self, name):
        """Get a copy of the current parameter but then with a new name.

        Args:
            name (str): the new name for this parameter

        Returns:
            cls: a copy of the current type but with a new name
        """
        raise NotImplementedError()


_cl_data_type_parser = tatsu.compile('''
    result = [address_space] {type_qualifiers}* ctype {pointer_star}* {pointer_qualifiers}* name {array_size}*;

    address_space = ['__'] ('local' | 'global' | 'constant' | 'private');
    type_qualifiers = 'const' | 'volatile';

    basic_ctype = ?'(unsigned )?\w[\w]*[a-zA-Z]';
    vector_type_length = '2' | '3' | '4' | '8' | '16';
    ctype = basic_ctype [vector_type_length];
    pointer_star = '*';

    pointer_qualifiers = 'const' | 'restrict';

    name = /[\w\_\-\.]+/;
    array_size = /\[\d+\]/;
''')


class SimpleCLFunctionParameter(CLFunctionParameter):

    def __init__(self, declaration):
        """Creates a new function parameter for the CL functions.

        Args:
            declaration (str): the declaration of this parameter. For example ``global int foo``.
        """
        self._address_space = None
        self._type_qualifiers = []
        self._basic_ctype = ''
        self._vector_type_length = None
        self._nmr_pointer_stars = 0
        self._pointer_qualifiers = []
        self._name = ''
        self._array_sizes = []

        param = self

        class Semantics:

            def type_qualifiers(self, ast):
                if ast in param._type_qualifiers:
                    raise ValueError('The pre-type qualifier "{}" is present multiple times.'.format(ast))
                param._type_qualifiers.append(ast)
                return ast

            def address_space(self, ast):
                param._address_space = ''.join(ast)
                return ''.join(ast)

            def basic_ctype(self, ast):
                param._basic_ctype = ast
                return ast

            def vector_type_length(self, ast):
                param._vector_type_length = int(ast)
                return ast

            def pointer_star(self, ast):
                param._nmr_pointer_stars += 1
                return ast

            def pointer_qualifiers(self, ast):
                if ast in param._pointer_qualifiers:
                    raise ValueError('The pre-type qualifier "{}" is present multiple times.'.format(ast))
                param._pointer_qualifiers.append(ast)
                return ast

            def name(self, ast):
                param._name = ast
                return ast

            def array_size(self, ast):
                param._array_sizes.append(int(ast[1:-1]))
                return ast

        _cl_data_type_parser.parse(declaration, semantics=Semantics())

    @property
    def name(self):
        return self._name

    def get_renamed(self, name):
        new_param = copy(self)
        new_param._name = name
        return new_param

    def get_declaration(self):
        declaration = ''

        if self._address_space:
            declaration += str(self._address_space) + ' '

        if self._type_qualifiers:
            declaration += str(' '.join(self._type_qualifiers)) + ' '

        declaration += str(self.ctype)
        declaration += '*' * self._nmr_pointer_stars

        if self._pointer_qualifiers:
            declaration += ' ' + str(' '.join(self._pointer_qualifiers)) + ' '

        declaration += ' ' + self._name

        for s in self._array_sizes:
            declaration += '[{}]'.format(s)

        return declaration

    @property
    def ctype(self):
        if self._vector_type_length is not None:
            return '{}{}'.format(self._basic_ctype, self._vector_type_length)
        return self._basic_ctype

    @property
    def address_space(self):
        return self._address_space or 'private'

    @property
    def basic_ctype(self):
        return self._basic_ctype

    @property
    def is_vector_type(self):
        return self._vector_type_length is not None

    @property
    def vector_length(self):
        return self._vector_type_length

    @property
    def is_pointer_type(self):
        return self._nmr_pointer_stars > 0

    @property
    def nmr_pointers(self):
        return self._nmr_pointer_stars

    @property
    def array_sizes(self):
        return self._array_sizes

    @property
    def is_array_type(self):
        return len(self.array_sizes) > 0<|MERGE_RESOLUTION|>--- conflicted
+++ resolved
@@ -2,11 +2,7 @@
 from copy import copy
 import tatsu
 from textwrap import dedent, indent
-<<<<<<< HEAD
-from mot.lib.cl_processor import Processor
-=======
 from mot.lib.cl_processors import CLFunctionProcessor
->>>>>>> 0b752c88
 from mot.lib.utils import split_cl_function
 
 __author__ = 'Robbert Harms'
@@ -291,20 +287,12 @@
     def get_cl_body(self):
         return self._cl_body
 
-<<<<<<< HEAD
     def evaluate(self, inputs, nmr_instances, use_local_reduction=False, local_size=None,
                  context_variables=None, enable_rng=False, cl_runtime_info=None):
-        processor = Processor(self, inputs, nmr_instances, use_local_reduction=use_local_reduction,
-                              local_size=local_size, context_variables=context_variables, enable_rng=enable_rng,
-                              cl_runtime_info=cl_runtime_info)
-        processor.enqueue_run()
-        processor.enqueue_finish()
-=======
-    def evaluate(self, inputs, nmr_instances, use_local_reduction=False, local_size=None, cl_runtime_info=None):
         processor = CLFunctionProcessor(self, inputs, nmr_instances, use_local_reduction=use_local_reduction,
-                                        local_size=local_size, cl_runtime_info=cl_runtime_info)
+                                        local_size=local_size, context_variables=context_variables, enable_rng=enable_rng,
+                                        cl_runtime_info=cl_runtime_info)
         processor.enqueue_kernels(finish=True)
->>>>>>> 0b752c88
         return processor.get_function_results()
 
     def get_dependencies(self):
