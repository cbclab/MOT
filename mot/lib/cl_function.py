import os
from pkg_resources import resource_filename

from collections import Iterable, Mapping
from collections.__init__ import OrderedDict

import numpy as np
from copy import copy

import pyopencl as cl
import tatsu

from textwrap import dedent, indent

from mot.configuration import CLRuntimeInfo
from mot.lib.kernel_data import KernelData, Scalar, Array, Zeros
from mot.lib.utils import is_scalar, get_cl_utility_definitions, split_cl_function, split_in_batches, \
    convert_inputs_to_kernel_data

__author__ = 'Robbert Harms'
__date__ = '2017-08-31'
__maintainer__ = 'Robbert Harms'
__email__ = 'robbert.harms@maastrichtuniversity.nl'
__licence__ = 'LGPL v3'


class CLCodeObject:
    """Interface for basic code objects."""

    def get_cl_code(self):
        """Get the CL code for this code object and all its dependencies, with include guards.

        Returns:
            str: The CL code for inclusion in a kernel.
        """
        raise NotImplementedError()


class CLFunction(CLCodeObject):
    """Interface for a basic CL function."""

    def is_kernel_func(self):
        """Check if this function is a kernel function or not.

        Kernel functions have the keyword 'kernel' in them, like: ``kernel void foo();``.

        Returns:
            boolean: if this function is a kernel function or not
        """
        raise NotImplementedError()

    def get_return_type(self):
        """Get the type (in CL naming) of the returned value from this function.

        Returns:
            str: The return type of this CL function. (Examples: double, int, double4, ...)
        """
        raise NotImplementedError()

    def get_cl_function_name(self):
        """Return the calling name of the implemented CL function

        Returns:
            str: The name of this CL function
        """
        raise NotImplementedError()

    def get_parameters(self):
        """Return the list of parameters from this CL function.

        Returns:
            list of :class:`mot.lib.cl_function.CLFunctionParameter`: list of the parameters in this
                model in the same order as in the CL function"""
        raise NotImplementedError()

    def get_signature(self):
        """Get the CL signature of this function.

        Returns:
            str: the CL code for the signature of this CL function.
        """
        raise NotImplementedError()

    def get_cl_code(self):
        """Get the function code for this function and all its dependencies, with include guards.

        Returns:
            str: The CL code for inclusion in a kernel.
        """
        raise NotImplementedError()

    def get_cl_body(self):
        """Get the CL code for the body of this function.

        Returns:
            str: the CL code of this function body
        """
        raise NotImplementedError()

    def evaluate(self, inputs, nmr_instances, context_variables=None, enable_rng=False,
                 use_local_reduction=False, local_size=None, cl_runtime_info=None):
        """Evaluate this function for each set of given parameters.

        Given a set of input parameters, this model will be evaluated for every parameter set.
        This function will convert possible dots in the parameter names to underscores for use in the CL kernel.

        Args:
            inputs (Iterable[Union(ndarray, mot.lib.utils.KernelData)]
                    or Mapping[str: Union(ndarray, mot.lib.utils.KernelData)]): for each CL function parameter
                the input data. Each of these input datasets must either be a scalar or be of equal length in the
                first dimension. The elements can either be raw ndarrays or KernelData objects.
                If an ndarray is given we will load it read/write by default. You can provide either an iterable
                with one value per parameter, or a mapping with for every parameter a corresponding value.
            nmr_instances (int): the number of parallel processes to run.
            context_variables (dict[str: mot.lib.kernel_data.KernelData]): data structures that will be loaded
                as program scope global variables. Note that not all KernelData types are allowed, only the
                global variables are allowed.
            enable_rng (boolean): if this function wants to use random numbers. If set to true we prepare the random
                number generator for use in this function.
            use_local_reduction (boolean): set this to True if you want to use local memory reduction in
                 evaluating this function. If this is set to True we will multiply the global size
                 (given by the nmr_instances) by the work group sizes.
            local_size (int): can be used to specify the exact local size (workgroup size) the kernel must use.
            cl_runtime_info (mot.configuration.CLRuntimeInfo): the runtime information for execution

        Returns:
            ndarray: the return values of the function, which can be None if this function has a void return type.
        """
        raise NotImplementedError()

    def get_dependencies(self):
        """Get the list of dependencies this function depends on.

        Returns:
            list[CLFunction]: the list of dependencies for this function.
        """
        raise NotImplementedError()


class SimpleCLCodeObject(CLCodeObject):

    def __init__(self, cl_code):
        """Simple code object for including type definitions in the kernel.

        Args:
            cl_code (str): CL code to be included in the kernel
        """
        self._cl_code = cl_code

    def get_cl_code(self):
        return self._cl_code


class SimpleCLFunction(CLFunction):

    def __init__(self, return_type, cl_function_name, parameter_list, cl_body, dependencies=None, is_kernel_func=False):
        """A simple implementation of a CL function.

        Args:
            return_type (str): the CL return type of the function
            cl_function_name (string): The name of the CL function
            parameter_list (list or tuple): This either contains instances of
                :class:`CLFunctionParameter` or strings from which to form the function parameters.
            cl_body (str): the body of the CL code for this function.
            dependencies (Iterable[CLCodeObject]): The CL code objects this function depends on,
                these will be prepended to the CL code generated by this function.
            is_kernel_func (boolean): if this function should be a kernel function
        """
        super().__init__()
        self._return_type = return_type
        self._function_name = cl_function_name
        self._parameter_list = self._resolve_parameters(parameter_list)
        self._cl_body = cl_body
        self._dependencies = dependencies or []
        self._is_kernel_func = is_kernel_func

    @classmethod
    def from_string(cls, cl_function, dependencies=()):
        """Parse the given CL function into a SimpleCLFunction object.

        Args:
            cl_function (str): the function we wish to turn into an object
            dependencies (list or tuple of CLLibrary): The list of CL libraries this function depends on

        Returns:
            SimpleCLFunction: the CL data type for this parameter declaration
        """
        is_kernel_func, return_type, function_name, parameter_list, body = split_cl_function(cl_function)
        return SimpleCLFunction(return_type, function_name, parameter_list, body,
                                dependencies=dependencies, is_kernel_func=is_kernel_func)

    def get_cl_function_name(self):
        return self._function_name

    def is_kernel_func(self):
        return self._is_kernel_func

    def get_return_type(self):
        return self._return_type

    def get_parameters(self):
        return self._parameter_list

    def get_signature(self):
        return dedent('{kernel} {return_type} {cl_function_name}({parameters});'.format(
            kernel='kernel' if self.is_kernel_func() else '',
            return_type=self.get_return_type(),
            cl_function_name=self.get_cl_function_name(),
            parameters=', '.join(self._get_parameter_signatures())))

    def get_cl_code(self):
        cl_code = dedent('''
            {kernel} {return_type} {cl_function_name}({parameters}){{
            {body}
            }}
        '''.format(kernel='kernel' if self.is_kernel_func() else '',
                   return_type=self.get_return_type(),
                   cl_function_name=self.get_cl_function_name(),
                   parameters=', '.join(self._get_parameter_signatures()),
                   body=indent(dedent(self._cl_body), ' '*4*4)))

        return dedent('''
            {dependencies}
            #ifndef {inclusion_guard_name}
            #define {inclusion_guard_name}
            {code}
            #endif // {inclusion_guard_name}
        '''.format(dependencies=indent(self._get_cl_dependency_code(), ' ' * 4 * 3),
                   inclusion_guard_name='INCLUDE_GUARD_{}'.format(self.get_cl_function_name()),
                   code=indent('\n' + cl_code + '\n', ' ' * 4 * 3)))

    def get_cl_body(self):
        return self._cl_body

<<<<<<< HEAD
    def evaluate(self, inputs, nmr_instances, use_local_reduction=False, local_size=None,
                 context_variables=None, enable_rng=False, cl_runtime_info=None):
        if isinstance(inputs, Iterable) and not isinstance(inputs, Mapping):
            inputs = list(inputs)
            if len(inputs) != len(self.get_parameters()):
                raise ValueError('The length of the input list ({}), does not equal '
                                 'the number of parameters ({})'.format(len(inputs), len(self.get_parameters())))

            param_names = [param.name for param in self.get_parameters()]
            inputs = dict(zip(param_names, inputs))

        for param in self.get_parameters():
            if param.name not in inputs:
                names = [param.name for param in self.get_parameters()]
                missing_names = set(names) - set(inputs.keys())
                raise ValueError('Some parameters are missing an input value, '
                                 'required parameters are: {}, given inputs are: {}, missing are: {}'.format(
                    names, list(inputs.keys()), list(missing_names)))

        kernel_inputs = convert_inputs_to_kernel_data(inputs, self.get_parameters(), nmr_instances)

        return apply_cl_function(self, kernel_inputs, nmr_instances,
                                 use_local_reduction=use_local_reduction,
                                 local_size=local_size,
                                 context_variables=context_variables, enable_rng=enable_rng,
                                 cl_runtime_info=cl_runtime_info)
=======
    def evaluate(self, inputs, nmr_instances, use_local_reduction=False, local_size=None, cl_runtime_info=None):
        kernel_inputs = convert_inputs_to_kernel_data(inputs, self.get_parameters(), nmr_instances)
        return apply_cl_function(self, kernel_inputs, nmr_instances, use_local_reduction=use_local_reduction,
                                 local_size=local_size, cl_runtime_info=cl_runtime_info)
>>>>>>> e8c7ed17

    def get_dependencies(self):
        return self._dependencies

    def _get_parameter_signatures(self):
        """Get the signature of the parameters for the CL function declaration.

        This should return the list of signatures of the parameters for use inside the function signature.

        Returns:
            list: the signatures of the parameters for the use in the CL code.
        """
        declarations = []
        for p in self.get_parameters():
            new_p = p.get_renamed(p.name.replace('.', '_'))
            declarations.append(new_p.get_declaration())
        return declarations

    def _get_cl_dependency_code(self):
        """Get the CL code for all the CL code for all the dependencies.

        Returns:
            str: The CL code with the actual code.
        """
        code = ''
        for d in self._dependencies:
            code += d.get_cl_code() + "\n"
        return code

    @staticmethod
    def _resolve_parameters(parameter_list):
        params = []
        for param in parameter_list:
            if isinstance(param, CLFunctionParameter):
                params.append(param)
            else:
                params.append(SimpleCLFunctionParameter(param))
        return params

    def __str__(self):
        return dedent('''
            {return_type} {cl_function_name}({parameters}){{
            {body}
            }}
        '''.format(return_type=self.get_return_type(),
                   cl_function_name=self.get_cl_function_name(),
                   parameters=', '.join(self._get_parameter_signatures()),
                   body=indent(dedent(self._cl_body), ' '*4*4)))

    def __hash__(self):
        return hash(self.__repr__())

    def __eq__(self, other):
        return type(self) == type(other)

    def __ne__(self, other):
        return type(self) != type(other)

    def __call__(self, *args, **kwargs):
        return self.evaluate(*args, **kwargs)


class CLFunctionParameter:

    @property
    def name(self):
        """The name of this parameter.

        Returns:
            str: the name of this parameter
        """
        raise NotImplementedError()

    def get_declaration(self):
        """Get the complete CL declaration for this parameter.

        Returns:
            str: the declaration for this data type.
        """
        raise NotImplementedError()

    @property
    def ctype(self):
        """Get the ctype of this data type.

        For example, if the data type is float4*, we will return float4 here.

        Returns:
            str: the full ctype of this data type
        """
        raise NotImplementedError()

    @property
    def address_space(self):
        """Get the address space of this data declaration.

        Returns:
            str: the data type address space, one of ``global``, ``local``, ``constant`` or ``private``.
        """
        raise NotImplementedError()

    @property
    def basic_ctype(self):
        """Get the basic data type without the vector and pointer additions.

        For example, if the full data ctype is ``float4*``, we will only return ``float`` here.

        Returns:
            str: the raw CL data type
        """
        raise NotImplementedError()

    @property
    def is_vector_type(self):
        """Check if this data type is a vector type (like for example double4, float2, int8, etc.).

        Returns:
            boolean: True if it is a vector type, false otherwise
        """
        raise NotImplementedError()

    @property
    def vector_length(self):
        """Get the length of this vector, returns None if not a vector type.

        Returns:
            int: the length of the vector type (for example, if the data type is float4, this returns 4).
        """
        raise NotImplementedError()

    @property
    def is_pointer_type(self):
        """Check if this parameter is a pointer type (appended by a ``*``)

        Returns:
            boolean: True if it is a pointer type, false otherwise
        """
        raise NotImplementedError()

    @property
    def nmr_pointers(self):
        """Get the number of asterisks / pointer references of this data type.

        If the data type is float**, we return 2 here.

        Returns:
            int: the number of pointer asterisks in the data type.
        """
        raise NotImplementedError()

    @property
    def array_sizes(self):
        """Get the dimension of this array type.

        This returns for example (10, 5) for the data type float[10][5].

        Returns:
            Tuple[int]: the sizes of the arrays
        """
        raise NotImplementedError()

    @property
    def is_array_type(self):
        """Check if this parameter is an array type (like float[3] or int[10][5]).

        Returns:
            boolean: True if this is an array type, false otherwise
        """
        raise NotImplementedError()

    def get_renamed(self, name):
        """Get a copy of the current parameter but then with a new name.

        Args:
            name (str): the new name for this parameter

        Returns:
            cls: a copy of the current type but with a new name
        """
        raise NotImplementedError()


_cl_data_type_parser = tatsu.compile('''
    result = [address_space] {type_qualifiers}* ctype {pointer_star}* {pointer_qualifiers}* name {array_size}*;

    address_space = ['__'] ('local' | 'global' | 'constant' | 'private');
    type_qualifiers = 'const' | 'volatile';

    basic_ctype = ?'(unsigned )?\w[\w]*[a-zA-Z]';
    vector_type_length = '2' | '3' | '4' | '8' | '16';
    ctype = basic_ctype [vector_type_length];
    pointer_star = '*';

    pointer_qualifiers = 'const' | 'restrict';

    name = /[\w\_\-\.]+/;
    array_size = /\[\d+\]/;
''')


class SimpleCLFunctionParameter(CLFunctionParameter):

    def __init__(self, declaration):
        """Creates a new function parameter for the CL functions.

        Args:
            declaration (str): the declaration of this parameter. For example ``global int foo``.
        """
        self._address_space = None
        self._type_qualifiers = []
        self._basic_ctype = ''
        self._vector_type_length = None
        self._nmr_pointer_stars = 0
        self._pointer_qualifiers = []
        self._name = ''
        self._array_sizes = []

        param = self

        class Semantics:

            def type_qualifiers(self, ast):
                if ast in param._type_qualifiers:
                    raise ValueError('The pre-type qualifier "{}" is present multiple times.'.format(ast))
                param._type_qualifiers.append(ast)
                return ast

            def address_space(self, ast):
                param._address_space = ''.join(ast)
                return ''.join(ast)

            def basic_ctype(self, ast):
                param._basic_ctype = ast
                return ast

            def vector_type_length(self, ast):
                param._vector_type_length = int(ast)
                return ast

            def pointer_star(self, ast):
                param._nmr_pointer_stars += 1
                return ast

            def pointer_qualifiers(self, ast):
                if ast in param._pointer_qualifiers:
                    raise ValueError('The pre-type qualifier "{}" is present multiple times.'.format(ast))
                param._pointer_qualifiers.append(ast)
                return ast

            def name(self, ast):
                param._name = ast
                return ast

            def array_size(self, ast):
                param._array_sizes.append(int(ast[1:-1]))
                return ast

        _cl_data_type_parser.parse(declaration, semantics=Semantics())

    @property
    def name(self):
        return self._name

    def get_renamed(self, name):
        new_param = copy(self)
        new_param._name = name
        return new_param

    def get_declaration(self):
        declaration = ''

        if self._address_space:
            declaration += str(self._address_space) + ' '

        if self._type_qualifiers:
            declaration += str(' '.join(self._type_qualifiers)) + ' '

        declaration += str(self.ctype)
        declaration += '*' * self._nmr_pointer_stars

        if self._pointer_qualifiers:
            declaration += ' ' + str(' '.join(self._pointer_qualifiers)) + ' '

        declaration += ' ' + self._name

        for s in self._array_sizes:
            declaration += '[{}]'.format(s)

        return declaration

    @property
    def ctype(self):
        if self._vector_type_length is not None:
            return '{}{}'.format(self._basic_ctype, self._vector_type_length)
        return self._basic_ctype

    @property
    def address_space(self):
        return self._address_space or 'private'

    @property
    def basic_ctype(self):
        return self._basic_ctype

    @property
    def is_vector_type(self):
        return self._vector_type_length is not None

    @property
    def vector_length(self):
        return self._vector_type_length

    @property
    def is_pointer_type(self):
        return self._nmr_pointer_stars > 0

    @property
    def nmr_pointers(self):
        return self._nmr_pointer_stars

    @property
    def array_sizes(self):
        return self._array_sizes

    @property
    def is_array_type(self):
        return len(self.array_sizes) > 0


def apply_cl_function(cl_function, kernel_data, nmr_instances, use_local_reduction=False,
                      local_size=None, context_variables=None, enable_rng=None, cl_runtime_info=None):
    """Run the given function/procedure on the given set of data.

    This class will wrap the given CL function in a kernel call and execute that that for every data instance using
    the provided kernel data. This class will respect the read write setting of the kernel data elements such that
    output can be written back to the according kernel data elements.

    Args:
        cl_function (mot.lib.cl_function.CLFunction): the function to
            run on the datasets. Either a name function tuple or an actual CLFunction object.
        kernel_data (dict[str: mot.lib.kernel_data.KernelData]): the data to use as input to the function.
        nmr_instances (int): the number of parallel threads to run (used as ``global_size``)
        context_variables (dict[str: mot.lib.kernel_data.KernelData]): data structures that will be loaded
            as program scope global variables. Note that not all KernelData types are allowed, only the
            global variables are allowed.
        enable_rng (boolean): if this function wants to use random numbers. If set to true we prepare the random
            number generator for use in this function.
        use_local_reduction (boolean): set this to True if you want to use local memory reduction in
             your CL procedure. If this is set to True we will multiply the global size (given by the nmr_instances)
             by the work group sizes.
        local_size (int): can be used to specify the exact local size (workgroup size) the kernel must use.
        cl_runtime_info (mot.configuration.CLRuntimeInfo): the runtime information
    """
    cl_runtime_info = cl_runtime_info or CLRuntimeInfo()
    cl_environments = cl_runtime_info.cl_environments

    for param in cl_function.get_parameters():
        if param.name not in kernel_data:
            names = [param.name for param in cl_function.get_parameters()]
            raise ValueError('Some parameters are missing an input value, '
                             'required parameters are: {}, given items are: {}'.format(names, kernel_data.keys()))

    context_variables = context_variables or {}

    if enable_rng:
        rng_state = np.random.uniform(low=np.iinfo(np.uint32).min, high=np.iinfo(np.uint32).max + 1,
                                      size=(nmr_instances, 8)).astype(np.uint32)
        context_variables['__rng_state'] = Array(rng_state, 'uint', mode='rw', ensure_zero_copy=True)

    if cl_function.get_return_type() != 'void':
        kernel_data['_results'] = Zeros((nmr_instances,), cl_function.get_return_type())

    mot_float_dtype = np.float32
    if cl_runtime_info.double_precision:
        mot_float_dtype = np.float64

    for data in kernel_data.values():
        data.set_mot_float_dtype(mot_float_dtype)

    for data in context_variables.values():
        data.set_mot_float_dtype(mot_float_dtype)

    workers = []
    for ind, cl_environment in enumerate(cl_environments):
        worker = _ProcedureWorker(cl_environment, cl_runtime_info.compile_flags,
                                  cl_function, kernel_data, context_variables,
                                  cl_runtime_info.double_precision,
                                  use_local_reduction, local_size=local_size,
                                  enable_rng=enable_rng)
        workers.append(worker)

    batches = cl_runtime_info.load_balancer.get_division(cl_environments, nmr_instances)

    for worker, (batch_start, batch_end) in zip(workers, batches):
        if batch_end - batch_start > 0:
            worker.calculate(batch_start, batch_end)
            worker.cl_queue.flush()

    for worker in workers:
        worker.cl_queue.finish()

    if cl_function.get_return_type() != 'void':
        return kernel_data['_results'].get_data()


class _ProcedureWorker:

    def __init__(self, cl_environment, compile_flags, cl_function,
                 kernel_data, context_variables,
                 double_precision, use_local_reduction,
                 local_size=None, enable_rng=False):

        self._cl_environment = cl_environment
        self._cl_context = cl_environment.context
        self._cl_queue = cl_environment.queue
        self._cl_function = cl_function
        self._kernel_data = OrderedDict(sorted(kernel_data.items()))
        self._context_variables = OrderedDict(sorted(context_variables.items()))
        self._double_precision = double_precision
        self._use_local_reduction = use_local_reduction
        self._enable_rng = enable_rng

        self._scalar_arg_dtypes = []
        self._kernel_arguments = []

        for name, data in self._kernel_data.items():
            self._scalar_arg_dtypes.extend(data.get_scalar_arg_dtypes())
            self._kernel_arguments.extend(data.get_kernel_parameters('_' + name))

        for name, data in self._context_variables.items():
            self._scalar_arg_dtypes.extend(data.get_scalar_arg_dtypes())
            self._kernel_arguments.extend(data.get_kernel_parameters('_context_' + name))

        self._kernel = self._build_kernel(self._get_kernel_source(), compile_flags)

        if self._use_local_reduction:
            if local_size:
                self._workgroup_size = local_size
            else:
                self._workgroup_size = self._kernel.run_procedure.get_work_group_info(
                    cl.kernel_work_group_info.PREFERRED_WORK_GROUP_SIZE_MULTIPLE,
                    self._cl_environment.device)
        else:
            self._workgroup_size = 1

        self._kernel_inputs = {}
        self._kernel_inputs_order = []

        for name, data in self._kernel_data.items():
            self._kernel_inputs[name] = data.get_kernel_inputs(self._cl_context, self._workgroup_size)
            self._kernel_inputs_order.append(name)

        for name, data in self._context_variables.items():
            self._kernel_inputs['_context_' + name] = data.get_kernel_inputs(self._cl_context, self._workgroup_size)
            self._kernel_inputs_order.append('_context_' + name)

    @property
    def cl_environment(self):
        """Get the used CL environment.

        Returns:
            cl_environment (CLEnvironment): The cl environment to use for calculations.
        """
        return self._cl_environment

    @property
    def cl_queue(self):
        """Get the queue this worker is using for its GPU computations.

        The load balancing routine will use this queue to flush and finish the computations.

        Returns:
            pyopencl queues: the queue used by this worker
        """
        return self._cl_queue

    def calculate(self, range_start, range_end):
        nmr_problems = range_end - range_start

        func = self._kernel.run_procedure
        func.set_scalar_arg_dtypes(self._scalar_arg_dtypes)

        kernel_inputs_list = []
        for inputs in [self._kernel_inputs[name] for name in self._kernel_inputs_order]:
            kernel_inputs_list.extend(inputs)

        for name, data in self._kernel_data.items():
            data.enqueue_device_access(self._cl_queue, self._kernel_inputs[name], range_start, range_end)

        func(self._cl_queue,
             (int(nmr_problems * self._workgroup_size),),
             (int(self._workgroup_size),),
             *kernel_inputs_list,
             global_offset=(int(range_start * self._workgroup_size),))

        for name, data in self._kernel_data.items():
            data.enqueue_host_access(self._cl_queue, self._kernel_inputs[name], range_start, range_end)

    def _build_kernel(self, kernel_source, compile_flags=()):
        """Convenience function for building the kernel for this worker.

        Args:
            kernel_source (str): the kernel source to use for building the kernel

        Returns:
            cl.Program: a compiled CL kernel
        """
        return cl.Program(self._cl_context, kernel_source).build(' '.join(compile_flags))

    def _get_kernel_source(self):
        assignment = ''
        if self._cl_function.get_return_type() != 'void':
            assignment = '__results[gid] = '

        variable_inits = []
        function_call_inputs = []
        for parameter in self._cl_function.get_parameters():
            data = self._kernel_data[parameter.name]
            call_args = (parameter.name, '_' + parameter.name, 'gid')

            variable_inits.append(data.initialize_variable(*call_args))
            function_call_inputs.append(data.get_function_call_input(*call_args))

        context_inits = []
        for name, data in self._context_variables.items():
            context_inits.append(data.get_context_variable_initialization(name, '_context_' + name))

        kernel_source = ''
        kernel_source += get_cl_utility_definitions(self._double_precision)
        kernel_source += '\n'.join(data.get_type_definitions() for data in self._kernel_data.values())
        kernel_source += '\n'.join(data.get_type_definitions() for data in self._context_variables.values())
        kernel_source += '\n'.join(data.get_context_variable_declaration(name)
                                   for name, data in self._context_variables.items())
        if self._enable_rng:
            kernel_source += self._get_rng_cl_code()
        kernel_source += self._cl_function.get_cl_code()

        kernel_source += '''
            __kernel void run_procedure(''' + ",\n".join(self._kernel_arguments) + '''){
                ulong gid = (ulong)(get_global_id(0) / get_local_size(0));

                ''' + '\n'.join(variable_inits) + '''
                ''' + '\n'.join(context_inits) + '''

                ''' + assignment + ' ' + self._cl_function.get_cl_function_name() + '(' + \
                         ', '.join(function_call_inputs) + ''');
            }
        '''
        return kernel_source

    def _get_rng_cl_code(self):
        generator = 'threefry'

        src = open(os.path.abspath(resource_filename('mot', 'data/opencl/random123/openclfeatures.h'), ), 'r').read()
        src += open(os.path.abspath(resource_filename('mot', 'data/opencl/random123/array.h'), ), 'r').read()
        src += open(os.path.abspath(resource_filename('mot', 'data/opencl/random123/{}.h'.format(generator)), ),
                    'r').read()
        src += (open(os.path.abspath(resource_filename('mot', 'data/opencl/random123/rand123.h'), ), 'r').read() % {
            'GENERATOR_NAME': generator})

        return src<|MERGE_RESOLUTION|>--- conflicted
+++ resolved
@@ -232,39 +232,14 @@
     def get_cl_body(self):
         return self._cl_body
 
-<<<<<<< HEAD
     def evaluate(self, inputs, nmr_instances, use_local_reduction=False, local_size=None,
                  context_variables=None, enable_rng=False, cl_runtime_info=None):
-        if isinstance(inputs, Iterable) and not isinstance(inputs, Mapping):
-            inputs = list(inputs)
-            if len(inputs) != len(self.get_parameters()):
-                raise ValueError('The length of the input list ({}), does not equal '
-                                 'the number of parameters ({})'.format(len(inputs), len(self.get_parameters())))
-
-            param_names = [param.name for param in self.get_parameters()]
-            inputs = dict(zip(param_names, inputs))
-
-        for param in self.get_parameters():
-            if param.name not in inputs:
-                names = [param.name for param in self.get_parameters()]
-                missing_names = set(names) - set(inputs.keys())
-                raise ValueError('Some parameters are missing an input value, '
-                                 'required parameters are: {}, given inputs are: {}, missing are: {}'.format(
-                    names, list(inputs.keys()), list(missing_names)))
-
         kernel_inputs = convert_inputs_to_kernel_data(inputs, self.get_parameters(), nmr_instances)
-
         return apply_cl_function(self, kernel_inputs, nmr_instances,
                                  use_local_reduction=use_local_reduction,
                                  local_size=local_size,
                                  context_variables=context_variables, enable_rng=enable_rng,
                                  cl_runtime_info=cl_runtime_info)
-=======
-    def evaluate(self, inputs, nmr_instances, use_local_reduction=False, local_size=None, cl_runtime_info=None):
-        kernel_inputs = convert_inputs_to_kernel_data(inputs, self.get_parameters(), nmr_instances)
-        return apply_cl_function(self, kernel_inputs, nmr_instances, use_local_reduction=use_local_reduction,
-                                 local_size=local_size, cl_runtime_info=cl_runtime_info)
->>>>>>> e8c7ed17
 
     def get_dependencies(self):
         return self._dependencies
