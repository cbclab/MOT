--- conflicted
+++ resolved
@@ -13,15 +13,9 @@
 
 def get_objective_function(nmr_parameters):
     return SimpleCLFunction.from_string('''
-<<<<<<< HEAD
         double rosenbrock_MLE_func(const mot_float_type* const x,
                                    void* data,
                                    mot_float_type* objective_list){
-=======
-        double rosenbrock_MLE_func(local const mot_float_type* const x,
-                                   void* data,
-                                   local mot_float_type* objective_list){
->>>>>>> 9a13473b
 
             double sum = 0;
             double eval;
