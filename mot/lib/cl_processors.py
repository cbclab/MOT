--- conflicted
+++ resolved
@@ -91,28 +91,14 @@
 
 class CLFunctionProcessor(Processor):
 
-<<<<<<< HEAD
     def __init__(self, kernels, context_init_kernels,
                  kernel_data, nmr_instances, use_local_reduction=False, local_size=None,
                  context_variables=None, cl_runtime_info=None, do_data_transfers=True):
-=======
-    def __init__(self, kernels, kernel_data, nmr_instances, use_local_reduction=False,
-                 local_size=None, cl_runtime_info=None, do_data_transfers=True):
->>>>>>> a0f69866
         """Create a processor for the given function and inputs.
 
         Args:
-<<<<<<< HEAD
-            kernel_data (Iterable[Union(ndarray, mot.lib.utils.KernelData)]
-                    or Mapping[str: Union(ndarray, mot.lib.utils.KernelData)]): for each CL function parameter
-                the input data. Each of these input datasets must either be a scalar or be of equal length in the
-                first dimension. The elements can either be raw ndarrays or KernelData objects.
-                If an ndarray is given we will load it read/write by default. You can provide either an iterable
-                with one value per parameter, or a mapping with for every parameter a corresponding value.
-=======
             kernels (dict): for each CL environment the kernel to use
             kernel_data (dict): the input data for the kernels
->>>>>>> a0f69866
             nmr_instances (int): the number of parallel processes to run.
             use_local_reduction (boolean): set this to True if you want to use local memory reduction in
                  evaluating this function. If this is set to True we will multiply the global size
@@ -147,7 +133,6 @@
             batch_start, batch_end = self._batches[ind]
 
             if batch_end - batch_start > 0:
-<<<<<<< HEAD
                 if self._context_variables:
                     context_kernel = context_init_kernels[cl_environment]
                     worker = SimpleProcessor(context_kernel, self._context_variables.values(),
@@ -157,11 +142,6 @@
                 processor = SimpleProcessor(kernel, kernel_data.values(), cl_environment,
                                             batch_end - batch_start, workgroup_size, instance_offset=batch_start,
                                             do_data_transfers=do_data_transfers)
-=======
-                processor = SimpleProcessor(kernel, kernel_data.values(), cl_environment,
-                                            batch_end - batch_start, workgroup_size,
-                                            instance_offset=batch_start, do_data_transfers=do_data_transfers)
->>>>>>> a0f69866
                 self._subprocessors.append(processor)
 
     def process(self):
