--- conflicted
+++ resolved
@@ -232,36 +232,8 @@
     def get_cl_body(self):
         return self._cl_body
 
-<<<<<<< HEAD
     def evaluate(self, inputs, nmr_instances, use_local_reduction=False, local_size=None,
                  context_variables=None, enable_rng=False, cl_runtime_info=None):
-        def wrap_input_data(input_data):
-            def get_data_object(param):
-                if input_data[param.name] is None:
-                    return Scalar(0)
-                elif isinstance(input_data[param.name], KernelData):
-                    return input_data[param.name]
-                elif param.is_vector_type and np.squeeze(input_data[param.name]).shape[0] == 3:
-                    return Scalar(input_data[param.name], ctype=param.ctype)
-                elif is_scalar(input_data[param.name]) \
-                        and not (param.is_pointer_type or param.is_array_type):
-                    return Scalar(input_data[param.name])
-                else:
-                    if is_scalar(input_data[param.name]):
-                        data = np.ones(nmr_instances) * input_data[param.name]
-                    else:
-                        data = input_data[param.name]
-
-                    if param.is_pointer_type or param.is_array_type:
-                        return Array(data, ctype=param.ctype, mode='rw')
-                    else:
-                        return Array(data, ctype=param.ctype, mode='r', as_scalar=True)
-
-            return {param.name.replace('.', '_'): get_data_object(param) for param in self.get_parameters()}
-
-=======
-    def evaluate(self, inputs, nmr_instances, use_local_reduction=False, local_size=None, cl_runtime_info=None):
->>>>>>> 36408665
         if isinstance(inputs, Iterable) and not isinstance(inputs, Mapping):
             inputs = list(inputs)
             if len(inputs) != len(self.get_parameters()):
@@ -281,16 +253,11 @@
 
         kernel_inputs = convert_inputs_to_kernel_data(inputs, self.get_parameters(), nmr_instances)
 
-<<<<<<< HEAD
-        return apply_cl_function(self, wrap_input_data(inputs), nmr_instances,
+        return apply_cl_function(self, kernel_inputs, nmr_instances,
                                  use_local_reduction=use_local_reduction,
                                  local_size=local_size,
                                  context_variables=context_variables, enable_rng=enable_rng,
                                  cl_runtime_info=cl_runtime_info)
-=======
-        return apply_cl_function(self, kernel_inputs, nmr_instances, use_local_reduction=use_local_reduction,
-                                 local_size=local_size, cl_runtime_info=cl_runtime_info)
->>>>>>> 36408665
 
     def get_dependencies(self):
         return self._dependencies
