from collections import Iterable
from copy import copy
import tatsu
from textwrap import dedent, indent
from mot.lib.cl_processors import CLFunctionProcessor
from mot.lib.utils import split_cl_function

__author__ = 'Robbert Harms'
__date__ = '2017-08-31'
__maintainer__ = 'Robbert Harms'
__email__ = 'robbert.harms@maastrichtuniversity.nl'
__licence__ = 'LGPL v3'


class CLCodeObject:
    """Interface for basic code objects."""

    def get_cl_code(self):
        """Get the CL code for this code object and all its dependencies, with include guards.

        Returns:
            str: The CL code for inclusion in a kernel.
        """
        raise NotImplementedError()


class CLFunction(CLCodeObject):
    """Interface for a basic CL function."""

    def is_kernel_func(self):
        """Check if this function is a kernel function or not.

        Kernel functions have the keyword 'kernel' in them, like: ``kernel void foo();``.

        Returns:
            boolean: if this function is a kernel function or not
        """
        raise NotImplementedError()

    def created_wrapped_kernel_func(self, input_data, kernel_name=None):
        """Wrap the current CLFunction with a kernel CLFunction.

        The idea is that we can have a function like:

        .. code-block:: c

            int foo(void* data){...}

        That is, without the ``kernel`` modifier. This function can not readily be executed on a CL device.
        To make life easy, this method wraps the current CL code in a kernel like this:

        .. code-block:: c

            int foo(void* data){...}
            kernel void kernel_foo(...){
                ... data = ...;
                foo(&data);
            }

        And then kernel_foo can be executed on the device.

        In order to generate the correct kernel arguments, this method needs to know which data will be loaded and
        which with signature. At the moment, this is done by providing it with all the kernel inputs you wish to load
        into the kernel at execution time. The generated kernel function will then do do automatic data marshalling
        from all the :class:`mot.lib.kernel_data.KernelData` inputs to the inputs for the wrapped function.

        Args:
            input_data (Dict[str: mot.lib.kernel_data.KernelData]): mapping parameter names to kernel data objects.
            kernel_name (str): the name of the generated kernel function. If not given it will be called
                ``kernel_<CLFunction.get_cl_function_name()>``.

        Returns:
            CLFunction: A CL function with :meth:`is_kernel_func` set to True.
        """
        raise NotImplementedError()

    def get_return_type(self):
        """Get the type (in CL naming) of the returned value from this function.

        Returns:
            str: The return type of this CL function. (Examples: double, int, double4, ...)
        """
        raise NotImplementedError()

    def get_cl_function_name(self):
        """Return the calling name of the implemented CL function

        Returns:
            str: The name of this CL function
        """
        raise NotImplementedError()

    def get_parameters(self):
        """Return the list of parameters from this CL function.

        Returns:
            list of :class:`mot.lib.cl_function.CLFunctionParameter`: list of the parameters in this
                model in the same order as in the CL function"""
        raise NotImplementedError()

    def get_signature(self):
        """Get the CL signature of this function.

        Returns:
            str: the CL code for the signature of this CL function.
        """
        raise NotImplementedError()

    def get_cl_code(self):
        """Get the function code for this function and all its dependencies, with include guards.

        Returns:
            str: The CL code for inclusion in a kernel.
        """
        raise NotImplementedError()

    def get_cl_body(self):
        """Get the CL code for the body of this function.

        Returns:
            str: the CL code of this function body
        """
        raise NotImplementedError()

    def evaluate(self, inputs, nmr_instances, context_variables=None, enable_rng=False,
                 use_local_reduction=False, local_size=None, cl_runtime_info=None):
        """Evaluate this function for each set of given parameters.

        Given a set of input parameters, this model will be evaluated for every parameter set.
        This function will convert possible dots in the parameter names to underscores for use in the CL kernel.

        Args:
            inputs (Iterable[Union(ndarray, mot.lib.utils.KernelData)]
                    or Mapping[str: Union(ndarray, mot.lib.utils.KernelData)]): for each CL function parameter
                the input data. Each of these input datasets must either be a scalar or be of equal length in the
                first dimension. The elements can either be raw ndarrays or KernelData objects.
                If an ndarray is given we will load it read/write by default. You can provide either an iterable
                with one value per parameter, or a mapping with for every parameter a corresponding value.
            nmr_instances (int): the number of parallel processes to run.
            context_variables (dict[str: mot.lib.kernel_data.KernelData]): data structures that will be loaded
                as program scope global variables. Note that not all KernelData types are allowed, only the
                global variables are allowed.
            enable_rng (boolean): if this function wants to use random numbers. If set to true we prepare the random
                number generator for use in this function.
            use_local_reduction (boolean): set this to True if you want to use local memory reduction in
                 evaluating this function. If this is set to True we will multiply the global size
                 (given by the nmr_instances) by the work group sizes.
            local_size (int): can be used to specify the exact local size (workgroup size) the kernel must use.
            cl_runtime_info (mot.configuration.CLRuntimeInfo): the runtime information for execution

        Returns:
            ndarray: the return values of the function, which can be None if this function has a void return type.
        """
        raise NotImplementedError()

    def get_dependencies(self):
        """Get the list of dependencies this function depends on.

        Returns:
            list[CLFunction]: the list of dependencies for this function.
        """
        raise NotImplementedError()


class SimpleCLCodeObject(CLCodeObject):

    def __init__(self, cl_code):
        """Simple code object for including type definitions in the kernel.

        Args:
            cl_code (str): CL code to be included in the kernel
        """
        self._cl_code = cl_code

    def get_cl_code(self):
        return self._cl_code


class SimpleCLFunction(CLFunction):

    def __init__(self, return_type, cl_function_name, parameter_list, cl_body, dependencies=None, is_kernel_func=False):
        """A simple implementation of a CL function.

        Args:
            return_type (str): the CL return type of the function
            cl_function_name (string): The name of the CL function
            parameter_list (list or tuple): This either contains instances of
                :class:`CLFunctionParameter` or strings from which to form the function parameters.
            cl_body (str): the body of the CL code for this function.
            dependencies (Iterable[CLCodeObject]): The CL code objects this function depends on,
                these will be prepended to the CL code generated by this function.
            is_kernel_func (boolean): if this function should be a kernel function
        """
        super().__init__()
        self._return_type = return_type
        self._function_name = cl_function_name
        self._parameter_list = self._resolve_parameters(parameter_list)
        self._cl_body = cl_body
        self._dependencies = dependencies or []
        self._is_kernel_func = is_kernel_func

    @classmethod
    def from_string(cls, cl_function, dependencies=()):
        """Parse the given CL function into a SimpleCLFunction object.

        Args:
            cl_function (str): the function we wish to turn into an object
            dependencies (list or tuple of CLLibrary): The list of CL libraries this function depends on

        Returns:
            SimpleCLFunction: the CL data type for this parameter declaration
        """
        is_kernel_func, return_type, function_name, parameter_list, body = split_cl_function(cl_function)
        return SimpleCLFunction(return_type, function_name, parameter_list, body,
                                dependencies=dependencies, is_kernel_func=is_kernel_func)

    def get_cl_function_name(self):
        return self._function_name

    def is_kernel_func(self):
        return self._is_kernel_func

    def get_return_type(self):
        return self._return_type

    def get_parameters(self):
        return self._parameter_list

    def created_wrapped_kernel_func(self, input_data, kernel_name=None):
        kernel_name = kernel_name or 'kernel_' + self.get_cl_function_name()

        assignment = ''
        if self.get_return_type() != 'void':
            assignment = '__return_values[gid] = '

        variable_inits = []
        function_call_inputs = []
        for parameter in self.get_parameters():
            data = input_data[parameter.name]
            call_args = (parameter.name, '_' + parameter.name, 'gid')

            variable_inits.append(data.initialize_variable(*call_args))
            function_call_inputs.append(data.get_function_call_input(*call_args))

        parameter_list = []
        for name, data in input_data.items():
            parameter_list.extend(data.get_kernel_parameters('_' + name))

        cl_body = '''
            ulong gid = (ulong)(get_global_id(0) / get_local_size(0));

            ''' + '\n'.join(variable_inits) + '''

            ''' + assignment + ' ' + self.get_cl_function_name() + '(' + ', '.join(function_call_inputs) + ''');
        '''
        return SimpleCLFunction('void', kernel_name, parameter_list, cl_body,
                                dependencies=[self], is_kernel_func=True)

    def get_signature(self):
        return dedent('{kernel} {return_type} {cl_function_name}({parameters});'.format(
            kernel='kernel' if self.is_kernel_func() else '',
            return_type=self.get_return_type(),
            cl_function_name=self.get_cl_function_name(),
            parameters=', '.join(self._get_parameter_signatures())))

    def get_cl_code(self):
        cl_code = dedent('''
            {kernel} {return_type} {cl_function_name}({parameters}){{
            {body}
            }}
        '''.format(kernel='kernel' if self.is_kernel_func() else '',
                   return_type=self.get_return_type(),
                   cl_function_name=self.get_cl_function_name(),
                   parameters=', '.join(self._get_parameter_signatures()),
                   body=indent(dedent(self._cl_body), ' '*4*4)))

        return dedent('''
            {dependencies}
            #ifndef {inclusion_guard_name}
            #define {inclusion_guard_name}
            {code}
            #endif // {inclusion_guard_name}
        '''.format(dependencies=indent(self._get_cl_dependency_code(), ' ' * 4 * 3),
                   inclusion_guard_name='INCLUDE_GUARD_{}'.format(self.get_cl_function_name()),
                   code=indent('\n' + cl_code + '\n', ' ' * 4 * 3)))

    def get_cl_body(self):
        return self._cl_body

    def evaluate(self, inputs, nmr_instances, use_local_reduction=False, local_size=None,
                 context_variables=None, enable_rng=False, cl_runtime_info=None):
        processor = CLFunctionProcessor(self, inputs, nmr_instances, use_local_reduction=use_local_reduction,
<<<<<<< HEAD
                                        local_size=local_size, context_variables=context_variables, enable_rng=enable_rng,
                                        cl_runtime_info=cl_runtime_info)
        processor.enqueue_kernels(finish=True)
=======
                                        local_size=local_size, cl_runtime_info=cl_runtime_info)
        processor.enqueue_process(finish=True)
>>>>>>> 41a378ba
        return processor.get_function_results()

    def get_dependencies(self):
        return self._dependencies

    def _get_parameter_signatures(self):
        """Get the signature of the parameters for the CL function declaration.

        This should return the list of signatures of the parameters for use inside the function signature.

        Returns:
            list: the signatures of the parameters for the use in the CL code.
        """
        declarations = []
        for p in self.get_parameters():
            new_p = p.get_renamed(p.name.replace('.', '_'))
            declarations.append(new_p.get_declaration())
        return declarations

    def _get_cl_dependency_code(self):
        """Get the CL code for all the CL code for all the dependencies.

        Returns:
            str: The CL code with the actual code.
        """
        code = ''
        for d in self._dependencies:
            code += d.get_cl_code() + "\n"
        return code

    @staticmethod
    def _resolve_parameters(parameter_list):
        params = []
        for param in parameter_list:
            if isinstance(param, CLFunctionParameter):
                params.append(param)
            else:
                params.append(SimpleCLFunctionParameter(param))
        return params

    def __str__(self):
        return dedent('''
            {return_type} {cl_function_name}({parameters}){{
            {body}
            }}
        '''.format(return_type=self.get_return_type(),
                   cl_function_name=self.get_cl_function_name(),
                   parameters=', '.join(self._get_parameter_signatures()),
                   body=indent(dedent(self._cl_body), ' '*4*4)))

    def __hash__(self):
        return hash(self.__repr__())

    def __eq__(self, other):
        return type(self) == type(other)

    def __ne__(self, other):
        return type(self) != type(other)

    def __call__(self, *args, **kwargs):
        return self.evaluate(*args, **kwargs)


class CLFunctionParameter:

    @property
    def name(self):
        """The name of this parameter.

        Returns:
            str: the name of this parameter
        """
        raise NotImplementedError()

    def get_declaration(self):
        """Get the complete CL declaration for this parameter.

        Returns:
            str: the declaration for this data type.
        """
        raise NotImplementedError()

    @property
    def ctype(self):
        """Get the ctype of this data type.

        For example, if the data type is float4*, we will return float4 here.

        Returns:
            str: the full ctype of this data type
        """
        raise NotImplementedError()

    @property
    def address_space(self):
        """Get the address space of this data declaration.

        Returns:
            str: the data type address space, one of ``global``, ``local``, ``constant`` or ``private``.
        """
        raise NotImplementedError()

    @property
    def basic_ctype(self):
        """Get the basic data type without the vector and pointer additions.

        For example, if the full data ctype is ``float4*``, we will only return ``float`` here.

        Returns:
            str: the raw CL data type
        """
        raise NotImplementedError()

    @property
    def is_vector_type(self):
        """Check if this data type is a vector type (like for example double4, float2, int8, etc.).

        Returns:
            boolean: True if it is a vector type, false otherwise
        """
        raise NotImplementedError()

    @property
    def vector_length(self):
        """Get the length of this vector, returns None if not a vector type.

        Returns:
            int: the length of the vector type (for example, if the data type is float4, this returns 4).
        """
        raise NotImplementedError()

    @property
    def is_pointer_type(self):
        """Check if this parameter is a pointer type (appended by a ``*``)

        Returns:
            boolean: True if it is a pointer type, false otherwise
        """
        raise NotImplementedError()

    @property
    def nmr_pointers(self):
        """Get the number of asterisks / pointer references of this data type.

        If the data type is float**, we return 2 here.

        Returns:
            int: the number of pointer asterisks in the data type.
        """
        raise NotImplementedError()

    @property
    def array_sizes(self):
        """Get the dimension of this array type.

        This returns for example (10, 5) for the data type float[10][5].

        Returns:
            Tuple[int]: the sizes of the arrays
        """
        raise NotImplementedError()

    @property
    def is_array_type(self):
        """Check if this parameter is an array type (like float[3] or int[10][5]).

        Returns:
            boolean: True if this is an array type, false otherwise
        """
        raise NotImplementedError()

    def get_renamed(self, name):
        """Get a copy of the current parameter but then with a new name.

        Args:
            name (str): the new name for this parameter

        Returns:
            cls: a copy of the current type but with a new name
        """
        raise NotImplementedError()


_cl_data_type_parser = tatsu.compile('''
    result = [address_space] {type_qualifiers}* ctype {pointer_star}* {pointer_qualifiers}* name {array_size}*;

    address_space = ['__'] ('local' | 'global' | 'constant' | 'private');
    type_qualifiers = 'const' | 'volatile';

    basic_ctype = ?'(unsigned )?\w[\w]*[a-zA-Z]';
    vector_type_length = '2' | '3' | '4' | '8' | '16';
    ctype = basic_ctype [vector_type_length];
    pointer_star = '*';

    pointer_qualifiers = 'const' | 'restrict';

    name = /[\w\_\-\.]+/;
    array_size = /\[\d+\]/;
''')


class SimpleCLFunctionParameter(CLFunctionParameter):

    def __init__(self, declaration):
        """Creates a new function parameter for the CL functions.

        Args:
            declaration (str): the declaration of this parameter. For example ``global int foo``.
        """
        self._address_space = None
        self._type_qualifiers = []
        self._basic_ctype = ''
        self._vector_type_length = None
        self._nmr_pointer_stars = 0
        self._pointer_qualifiers = []
        self._name = ''
        self._array_sizes = []

        param = self

        class Semantics:

            def type_qualifiers(self, ast):
                if ast in param._type_qualifiers:
                    raise ValueError('The pre-type qualifier "{}" is present multiple times.'.format(ast))
                param._type_qualifiers.append(ast)
                return ast

            def address_space(self, ast):
                param._address_space = ''.join(ast)
                return ''.join(ast)

            def basic_ctype(self, ast):
                param._basic_ctype = ast
                return ast

            def vector_type_length(self, ast):
                param._vector_type_length = int(ast)
                return ast

            def pointer_star(self, ast):
                param._nmr_pointer_stars += 1
                return ast

            def pointer_qualifiers(self, ast):
                if ast in param._pointer_qualifiers:
                    raise ValueError('The pre-type qualifier "{}" is present multiple times.'.format(ast))
                param._pointer_qualifiers.append(ast)
                return ast

            def name(self, ast):
                param._name = ast
                return ast

            def array_size(self, ast):
                param._array_sizes.append(int(ast[1:-1]))
                return ast

        _cl_data_type_parser.parse(declaration, semantics=Semantics())

    @property
    def name(self):
        return self._name

    def get_renamed(self, name):
        new_param = copy(self)
        new_param._name = name
        return new_param

    def get_declaration(self):
        declaration = ''

        if self._address_space:
            declaration += str(self._address_space) + ' '

        if self._type_qualifiers:
            declaration += str(' '.join(self._type_qualifiers)) + ' '

        declaration += str(self.ctype)
        declaration += '*' * self._nmr_pointer_stars

        if self._pointer_qualifiers:
            declaration += ' ' + str(' '.join(self._pointer_qualifiers)) + ' '

        declaration += ' ' + self._name

        for s in self._array_sizes:
            declaration += '[{}]'.format(s)

        return declaration

    @property
    def ctype(self):
        if self._vector_type_length is not None:
            return '{}{}'.format(self._basic_ctype, self._vector_type_length)
        return self._basic_ctype

    @property
    def address_space(self):
        return self._address_space or 'private'

    @property
    def basic_ctype(self):
        return self._basic_ctype

    @property
    def is_vector_type(self):
        return self._vector_type_length is not None

    @property
    def vector_length(self):
        return self._vector_type_length

    @property
    def is_pointer_type(self):
        return self._nmr_pointer_stars > 0

    @property
    def nmr_pointers(self):
        return self._nmr_pointer_stars

    @property
    def array_sizes(self):
        return self._array_sizes

    @property
    def is_array_type(self):
        return len(self.array_sizes) > 0<|MERGE_RESOLUTION|>--- conflicted
+++ resolved
@@ -290,14 +290,9 @@
     def evaluate(self, inputs, nmr_instances, use_local_reduction=False, local_size=None,
                  context_variables=None, enable_rng=False, cl_runtime_info=None):
         processor = CLFunctionProcessor(self, inputs, nmr_instances, use_local_reduction=use_local_reduction,
-<<<<<<< HEAD
                                         local_size=local_size, context_variables=context_variables, enable_rng=enable_rng,
                                         cl_runtime_info=cl_runtime_info)
-        processor.enqueue_kernels(finish=True)
-=======
-                                        local_size=local_size, cl_runtime_info=cl_runtime_info)
         processor.enqueue_process(finish=True)
->>>>>>> 41a378ba
         return processor.get_function_results()
 
     def get_dependencies(self):
