--- conflicted
+++ resolved
@@ -102,23 +102,13 @@
                     void* method_data,
                     void* data,
                     ulong current_iteration,
-<<<<<<< HEAD
                     int chain_ind,
                     mot_float_type* current_position,
                     mot_float_type* current_log_likelihood,
                     mot_float_type* current_log_prior){
-=======
-                    void* rng_data,
-                    int chain_ind,
-                    global mot_float_type* current_position,
-                    global mot_float_type* current_log_likelihood,
-                    global mot_float_type* current_log_prior){
->>>>>>> f903709b
-
                 _twalk_data* twalk_data = (_twalk_data*)method_data;
                 bool is_first_work_item = get_local_id(0) == 0;
 
-<<<<<<< HEAD
                 int* kernel_ind = twalk_data->scratch_int + 1;
                 int* nmr_params_selected = twalk_data->scratch_int + 2;
                 int* proposal_accepted = twalk_data->scratch_int + 3;
@@ -127,39 +117,16 @@
                 mot_float_type* proposal_ll = twalk_data->scratch_mft;
                 mot_float_type* proposal_lprior = twalk_data->scratch_mft + 1;
                 mot_float_type* proposal = twalk_data->scratch_mft + 2;
-=======
-                local int* kernel_ind = twalk_data->scratch_int + 1;
-                local int* nmr_params_selected = twalk_data->scratch_int + 2;
-                local int* proposal_accepted = twalk_data->scratch_int + 3;
-                local int* params_selector = twalk_data->scratch_int + 4;
-
-                local mot_float_type* proposal_ll = twalk_data->scratch_mft;
-                local mot_float_type* proposal_lprior = twalk_data->scratch_mft + 1;
-                local mot_float_type* proposal = twalk_data->scratch_mft + 2;
->>>>>>> f903709b
-
                 *proposal_accepted = false;
                 *proposal_ll = 0;
                 *proposal_lprior = 0;
 
-<<<<<<< HEAD
                 mot_float_type* main_chain;
                 mot_float_type* helper_chain;
                 mot_float_type* main_ll;
                 mot_float_type* main_lprior;
-
                 if(is_first_work_item){
                     float r = frand();
-=======
-                global mot_float_type* main_chain;
-                global mot_float_type* helper_chain;
-                global mot_float_type* main_ll;
-                global mot_float_type* main_lprior;
-
-                if(is_first_work_item){
-                    float r = frand(rng_data);
->>>>>>> f903709b
-
                     if(r < ''' + str(self._move_probabilities[0]) + '''){
                         *kernel_ind = 0;
                     }
@@ -238,24 +205,12 @@
                     void* method_data,
                     void* data,
                     ulong current_iteration,
-<<<<<<< HEAD
                     mot_float_type* current_position,
                     mot_float_type* current_log_likelihood,
                     mot_float_type* current_log_prior){
-
                 _twalk_data* twalk_data = (_twalk_data*)method_data;
 
                 int* chain_ind = twalk_data->scratch_int;
-=======
-                    void* rng_data,
-                    global mot_float_type* current_position,
-                    global mot_float_type* current_log_likelihood,
-                    global mot_float_type* current_log_prior){
-
-                _twalk_data* twalk_data = (_twalk_data*)method_data;
-
-                local int* chain_ind = twalk_data->scratch_int;
->>>>>>> f903709b
                 *chain_ind = 0;
 
                 while(*chain_ind != 1){
@@ -264,11 +219,7 @@
                     }
                     barrier(CLK_LOCAL_MEM_FENCE);
 
-<<<<<<< HEAD
                     _twalk_advance_chain(method_data, data, current_iteration, *chain_ind,
-=======
-                    _twalk_advance_chain(method_data, data, current_iteration, rng_data, *chain_ind,
->>>>>>> f903709b
                                          current_position, current_log_likelihood, current_log_prior);
                 }
             }
@@ -280,18 +231,10 @@
     def _get_walk_move(self):
         return parse_cl_function('''
             void _twalk_walk_move_proposal(
-<<<<<<< HEAD
                     mot_float_type* main_chain,
                     mot_float_type* helper_chain,
                     mot_float_type* proposal,
                     int* params_selector){
-=======
-                    global mot_float_type* main_chain,
-                    global mot_float_type* helper_chain,
-                    local mot_float_type* proposal,
-                    local int* params_selector,
-                    void* rng_data){
->>>>>>> f903709b
 
                 float u, a;
                 const float aw = ''' + str(self._walk_scale) + ''';
@@ -310,7 +253,6 @@
             }
 
             void _twalk_walk_move(
-<<<<<<< HEAD
                     mot_float_type* main_chain,
                     mot_float_type* helper_chain,
                     mot_float_type* main_ll,
@@ -320,17 +262,6 @@
                     mot_float_type* proposal_lprior,
                     int* proposal_accepted,
                     int* params_selector,
-=======
-                    global mot_float_type* main_chain,
-                    global mot_float_type* helper_chain,
-                    global mot_float_type* main_ll,
-                    global mot_float_type* main_lprior,
-                    local mot_float_type* proposal,
-                    local mot_float_type* proposal_ll,
-                    local mot_float_type* proposal_lprior,
-                    local int* proposal_accepted,
-                    local int* params_selector,
->>>>>>> f903709b
                     int nmr_params_selected,
                     void* data){
 
@@ -348,13 +279,8 @@
                     *proposal_ll = _computeLogLikelihood(proposal, data);
 
                     if(is_first_work_item){
-<<<<<<< HEAD
                         *proposal_accepted = frand() < exp((*proposal_ll + *proposal_lprior)
                                                            - (*main_ll + *main_lprior));
-=======
-                        *proposal_accepted = frand(rng_data) < exp((*proposal_ll + *proposal_lprior)
-                                                                   - (*main_ll + *main_lprior));
->>>>>>> f903709b
                     }
                 }
                 barrier(CLK_LOCAL_MEM_FENCE);
@@ -363,13 +289,8 @@
 
     def _get_traverse_move(self):
         return parse_cl_function('''
-<<<<<<< HEAD
             float _twalk_traverse_move_compute_beta(){
                 float4 r = frand4();
-=======
-            float _twalk_traverse_move_compute_beta(void* rng_data){
-                float4 r = frand4(rng_data);
->>>>>>> f903709b
                 float at = ''' + str(self._traverse_scale) + ''';
 
                 if(r.x < (at - 1.0) / (2.0 * at)){
@@ -379,21 +300,11 @@
             }
 
             void _twalk_traverse_move_proposal(
-<<<<<<< HEAD
                     mot_float_type* main_chain,
                     mot_float_type* helper_chain,
                     mot_float_type* proposal,
                     int* params_selector,
                     mot_float_type beta){
-=======
-                    global mot_float_type* main_chain,
-                    global mot_float_type* helper_chain,
-                    local mot_float_type* proposal,
-                    local int* params_selector,
-                    mot_float_type beta,
-                    void* rng_data){
->>>>>>> f903709b
-
                 for(uint i = 0; i < ''' + str(self._nmr_params) + '''; i++){
                     if(params_selector[i]){
                         proposal[i] = helper_chain[i] + beta * (helper_chain[i] - main_chain[i]);
@@ -405,7 +316,6 @@
             }
 
             void _twalk_traverse_move(
-<<<<<<< HEAD
                     mot_float_type* main_chain,
                     mot_float_type* helper_chain,
                     mot_float_type* main_ll,
@@ -417,34 +327,13 @@
                     int* params_selector,
                     int nmr_params_selected,
                     void* data){
-=======
-                    global mot_float_type* main_chain,
-                    global mot_float_type* helper_chain,
-                    global mot_float_type* main_ll,
-                    global mot_float_type* main_lprior,
-                    local mot_float_type* proposal,
-                    local mot_float_type* proposal_ll,
-                    local mot_float_type* proposal_lprior,
-                    local int* proposal_accepted,
-                    local int* params_selector,
-                    int nmr_params_selected,
-                    void* data,
-                    void* rng_data){
->>>>>>> f903709b
-
                 float beta;
                 bool is_first_work_item = get_local_id(0) == 0;
 
                 if(is_first_work_item){
-<<<<<<< HEAD
                     beta = _twalk_traverse_move_compute_beta();
                     _twalk_traverse_move_proposal(main_chain, helper_chain, proposal,
                                                   params_selector, beta);
-=======
-                    beta = _twalk_traverse_move_compute_beta(rng_data);
-                    _twalk_traverse_move_proposal(main_chain, helper_chain, proposal,
-                                                  params_selector, beta, rng_data);
->>>>>>> f903709b
                     ''' + self._finalize_proposal_func.get_cl_function_name() + '''(data, proposal);
 
                     *proposal_lprior = _computeLogPrior(proposal, data);
@@ -459,15 +348,9 @@
                             *proposal_accepted = true;
                         }
                         else{
-<<<<<<< HEAD
                             *proposal_accepted = frand() < exp((*proposal_ll + *proposal_lprior)
                                                                - (*main_ll + *main_lprior)
                                                                + (nmr_params_selected - 2) * log(beta));
-=======
-                            *proposal_accepted = frand(rng_data) < exp((*proposal_ll + *proposal_lprior)
-                                                                       - (*main_ll + *main_lprior)
-                                                                       + (nmr_params_selected - 2) * log(beta));
->>>>>>> f903709b
                         }
                     }
                 }
@@ -478,19 +361,10 @@
     def _get_hop_move(self):
         return parse_cl_function('''
             void _twalk_hop_move_proposal(
-<<<<<<< HEAD
                     mot_float_type* main_chain,
                     mot_float_type* helper_chain,
                     mot_float_type* proposal,
                     int* params_selector){
-=======
-                    global mot_float_type* main_chain,
-                    global mot_float_type* helper_chain,
-                    local mot_float_type* proposal,
-                    local int* params_selector,
-                    void* rng_data){
->>>>>>> f903709b
-
                 mot_float_type sigma = 0;
                 for(uint i = 0; i < ''' + str(self._nmr_params) + '''; i++){
                     sigma = max(sigma, params_selector[i] * fabs(main_chain[i] - helper_chain[i]));
@@ -507,18 +381,11 @@
                 }
             }
 
-<<<<<<< HEAD
             float _hop_move_hasting_criteria(
                     mot_float_type* proposal,
                     mot_float_type* main_chain,
                     mot_float_type* helper_chain,
                     int* params_selector,
-=======
-            float _hop_move_hasting_criteria_xy(
-                    global mot_float_type* proposal,
-                    local mot_float_type* main_chain,
-                    global mot_float_type* helper_chain,
-                    local int* params_selector,
                     int nmr_params_selected){
 
                 mot_float_type sigma = 0;
@@ -538,34 +405,7 @@
                 return 0;
             }
 
-
-            float _hop_move_hasting_criteria_yx(
-                    local mot_float_type* proposal,
-                    global mot_float_type* main_chain,
-                    global mot_float_type* helper_chain,
-                    local int* params_selector,
->>>>>>> f903709b
-                    int nmr_params_selected){
-
-                mot_float_type sigma = 0;
-                double sum = 0;
-                for(uint i = 0; i < ''' + str(self._nmr_params) + '''; i++){
-                    sigma = max(sigma, params_selector[i] * fabs(main_chain[i] - helper_chain[i]));
-                    sum += pown(proposal[i] - main_chain[i], 2);
-                }
-                sigma /= 3.0;
-
-                if(nmr_params_selected > 0){
-                    return -(nmr_params_selected/2.0) * log(2*M_PI)
-                           + nmr_params_selected * log(3.0)
-                           - nmr_params_selected * log(sigma)
-                           - 9 * sum / (2 * sigma * sigma);
-                }
-                return 0;
-            }
-
             void _twalk_hop_move(
-<<<<<<< HEAD
                     mot_float_type* main_chain,
                     mot_float_type* helper_chain,
                     mot_float_type* main_ll,
@@ -577,29 +417,10 @@
                     int* params_selector,
                     int nmr_params_selected,
                     void* data){
-=======
-                    global mot_float_type* main_chain,
-                    global mot_float_type* helper_chain,
-                    global mot_float_type* main_ll,
-                    global mot_float_type* main_lprior,
-                    local mot_float_type* proposal,
-                    local mot_float_type* proposal_ll,
-                    local mot_float_type* proposal_lprior,
-                    local int* proposal_accepted,
-                    local int* params_selector,
-                    int nmr_params_selected,
-                    void* data,
-                    void* rng_data){
->>>>>>> f903709b
-
                 bool is_first_work_item = get_local_id(0) == 0;
 
                 if(is_first_work_item){
-<<<<<<< HEAD
                     _twalk_hop_move_proposal(main_chain, helper_chain, proposal, params_selector);
-=======
-                    _twalk_hop_move_proposal(main_chain, helper_chain, proposal, params_selector, rng_data);
->>>>>>> f903709b
                     ''' + self._finalize_proposal_func.get_cl_function_name() + '''(data, proposal);
 
                     *proposal_lprior = _computeLogPrior(proposal, data);
@@ -610,7 +431,6 @@
                     *proposal_ll = _computeLogLikelihood(proposal, data);
 
                     if(is_first_work_item){
-<<<<<<< HEAD
                         float g_xy = _hop_move_hasting_criteria(main_chain, proposal, helper_chain,
                                                                 params_selector, nmr_params_selected);
                         float g_yx = _hop_move_hasting_criteria(proposal, main_chain, helper_chain,
@@ -619,16 +439,6 @@
                         *proposal_accepted = frand() < exp((*proposal_ll + *proposal_lprior)
                                                            - (*main_ll + *main_lprior)
                                                            + (g_xy - g_yx));
-=======
-                        float g_xy = _hop_move_hasting_criteria_xy(main_chain, proposal, helper_chain,
-                                                                   params_selector, nmr_params_selected);
-                        float g_yx = _hop_move_hasting_criteria_yx(proposal, main_chain, helper_chain,
-                                                                   params_selector, nmr_params_selected);
-
-                        *proposal_accepted = frand(rng_data) < exp((*proposal_ll + *proposal_lprior)
-                                                                       - (*main_ll + *main_lprior)
-                                                                       + (g_xy - g_yx));
->>>>>>> f903709b
                     }
                 }
                 barrier(CLK_LOCAL_MEM_FENCE);
@@ -638,18 +448,10 @@
     def _get_blow_move(self):
         return parse_cl_function('''
             void _twalk_blow_move_proposal(
-<<<<<<< HEAD
                     mot_float_type* main_chain,
                     mot_float_type* helper_chain,
                     mot_float_type* proposal,
                     int* params_selector){
-=======
-                    global mot_float_type* main_chain,
-                    global mot_float_type* helper_chain,
-                    local mot_float_type* proposal,
-                    local int* params_selector,
-                    void* rng_data){
->>>>>>> f903709b
 
                 mot_float_type sigma = 0;
                 for(uint i = 0; i < ''' + str(self._nmr_params) + '''; i++){
@@ -672,9 +474,6 @@
                     mot_float_type* helper_chain,
                     int* params_selector,
                     int nmr_params_selected){
-<<<<<<< HEAD
-
-=======
 
                 mot_float_type sigma = 0;
                 double sum = 0;
@@ -691,31 +490,7 @@
                 return 0;
             }
 
-            float _blow_move_hasting_criteria_yx(
-                    local mot_float_type* proposal,
-                    global mot_float_type* main_chain,
-                    global mot_float_type* helper_chain,
-                    local int* params_selector,
-                    int nmr_params_selected){
-
->>>>>>> f903709b
-                mot_float_type sigma = 0;
-                double sum = 0;
-                for(uint i = 0; i < ''' + str(self._nmr_params) + '''; i++){
-                    sigma = max(sigma, params_selector[i] * fabs(main_chain[i] - helper_chain[i]));
-                    sum += pown(proposal[i] - helper_chain[i], 2);
-                }
-
-                if(nmr_params_selected > 0){
-                    return -(nmr_params_selected/2.0) * log(2*M_PI)
-                           - nmr_params_selected * log(sigma)
-                           - sum / (2 * sigma * sigma);
-                }
-                return 0;
-            }
-
             void _twalk_blow_move(
-<<<<<<< HEAD
                     mot_float_type* main_chain,
                     mot_float_type* helper_chain,
                     mot_float_type* main_ll,
@@ -725,28 +500,13 @@
                     mot_float_type* proposal_lprior,
                     int* proposal_accepted,
                     int* params_selector,
-=======
-                    global mot_float_type* main_chain,
-                    global mot_float_type* helper_chain,
-                    global mot_float_type* main_ll,
-                    global mot_float_type* main_lprior,
-                    local mot_float_type* proposal,
-                    local mot_float_type* proposal_ll,
-                    local mot_float_type* proposal_lprior,
-                    local int* proposal_accepted,
-                    local int* params_selector,
->>>>>>> f903709b
                     int nmr_params_selected,
                     void* data){
 
                 bool is_first_work_item = get_local_id(0) == 0;
 
                 if(is_first_work_item){
-<<<<<<< HEAD
                     _twalk_blow_move_proposal(main_chain, helper_chain, proposal, params_selector);
-=======
-                    _twalk_blow_move_proposal(main_chain, helper_chain, proposal, params_selector, rng_data);
->>>>>>> f903709b
                     ''' + self._finalize_proposal_func.get_cl_function_name() + '''(data, proposal);
 
                     *proposal_lprior = _computeLogPrior(proposal, data);
@@ -757,7 +517,6 @@
                     *proposal_ll = _computeLogLikelihood(proposal, data);
 
                     if(is_first_work_item){
-<<<<<<< HEAD
                         float g_xy = _blow_move_hasting_criteria(main_chain, proposal, helper_chain,
                                                                  params_selector, nmr_params_selected);
                         float g_yx = _blow_move_hasting_criteria(proposal, main_chain, helper_chain,
@@ -766,16 +525,6 @@
                         *proposal_accepted = frand() < exp((*proposal_ll + *proposal_lprior)
                                                            - (*main_ll + *main_lprior)
                                                            + (g_xy - g_yx));
-=======
-                        float g_xy = _blow_move_hasting_criteria_xy(main_chain, proposal, helper_chain,
-                                                                    params_selector, nmr_params_selected);
-                        float g_yx = _blow_move_hasting_criteria_yx(proposal, main_chain, helper_chain,
-                                                                    params_selector, nmr_params_selected);
-
-                        *proposal_accepted = frand(rng_data) < exp((*proposal_ll + *proposal_lprior)
-                                                                       - (*main_ll + *main_lprior)
-                                                                       + (g_xy - g_yx));
->>>>>>> f903709b
                     }
                 }
                 barrier(CLK_LOCAL_MEM_FENCE);
