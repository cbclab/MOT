from collections import Iterable
from copy import copy
import tatsu
from textwrap import dedent, indent
import pyopencl as cl
from mot.configuration import CLRuntimeInfo
from mot.lib.cl_processors import MultiDeviceProcessor
from mot.lib.kernel_data import Zeros
from mot.lib.utils import split_cl_function, convert_inputs_to_kernel_data, get_cl_utility_definitions

__author__ = 'Robbert Harms'
__date__ = '2017-08-31'
__maintainer__ = 'Robbert Harms'
__email__ = 'robbert.harms@maastrichtuniversity.nl'
__licence__ = 'LGPL v3'


class CLCodeObject:
    """Interface for basic code objects."""

    def get_cl_code(self):
        """Get the CL code for this code object and all its dependencies, with include guards.

        Returns:
            str: The CL code for inclusion in a kernel.
        """
        raise NotImplementedError()

    def get_context_variables(self, nmr_instances):
        """Get the context variables required by this code object.

        Args:
            nmr_instances (int): the number of instances for which to prepare the instance variables.

        Returns:
            Dict[str, mot.lib.kernel_data.KernelData]: kernel data elements to load as global variables.
        """
        raise NotImplementedError()


class CLFunction(CLCodeObject):
    """Interface for a basic CL function."""

    def is_kernel_func(self):
        """Check if this function is a kernel function or not.

        Kernel functions have the keyword 'kernel' in them, like: ``kernel void foo();``.

        Returns:
            boolean: if this function is a kernel function or not
        """
        raise NotImplementedError()

    def get_kernel_wrapped(self, input_data, nmr_instances, kernel_name=None):
        """Wrap the current CLFunction with a kernel CLFunction.

        This may return self if the current function is already a kernel function.

        The idea is that we can have a function like:

        .. code-block:: c

            int foo(void* data){...}

        That is, without the ``kernel`` modifier. This function can not readily be executed on a CL device.
        To make life easy, this method wraps the current CL code in a kernel like this:

        .. code-block:: c

            int foo(void* data){...}

            kernel void kernel_foo(...){
                ... data = ...;
                int result = foo(&data);
                __return_values[gid] = result
            }

        And then kernel_foo can be executed on the device. Note that if the function we are wrapping has a non-void
        return type, we return an Zeros kernel data element to be added to the kernel data when calling
        the wrapped function.

        In order to generate the correct kernel arguments, this method needs to know which data will be loaded and
        with which signature. This is done by providing it with all the kernel inputs you wish to load into the
        kernel when evaluating the function. The generated kernel function will do automatic data marshalling
        from all the :class:`mot.lib.kernel_data.KernelData` inputs to the inputs for the wrapped function.

        Args:
            input_data (Dict[str: mot.lib.kernel_data.KernelData]): mapping parameter names to kernel data objects.
            nmr_instances (int): the number of instances we run the data with, needed to generate the possible
                additional kernel data.
            kernel_name (str): the name of the generated kernel function. If not given it will be called
                ``kernel_<CLFunction.get_cl_function_name()>``.

        Returns:
            Tuple[CLFunction, Optional[Dict[str, KernelData]]]: A tuple with a CL function with :meth:`is_kernel_func`
                set to True (might return 'self'), and an optional dictionary with a KernelData element
                for storing the possible CL function return values.
        """
        raise NotImplementedError()

    def get_return_type(self):
        """Get the type (in CL naming) of the returned value from this function.

        Returns:
            str: The return type of this CL function. (Examples: double, int, double4, ...)
        """
        raise NotImplementedError()

    def get_cl_function_name(self):
        """Return the calling name of the implemented CL function

        Returns:
            str: The name of this CL function
        """
        raise NotImplementedError()

    def get_parameters(self):
        """Return the list of parameters from this CL function.

        Returns:
            list of :class:`mot.lib.cl_function.CLFunctionParameter`: list of the parameters in this
                model in the same order as in the CL function"""
        raise NotImplementedError()

    def get_signature(self):
        """Get the CL signature of this function.

        Returns:
            str: the CL code for the signature of this CL function.
        """
        raise NotImplementedError()

    def get_cl_code(self):
        """Get the function code for this function and all its dependencies, with include guards.

        Returns:
            str: The CL code for inclusion in a kernel.
        """
        raise NotImplementedError()

    def get_cl_body(self):
        """Get the CL code for the body of this function.

        Returns:
            str: the CL code of this function body
        """
        raise NotImplementedError()

    def evaluate(self, inputs, nmr_instances, context_variables=None, use_local_reduction=False,
                 local_size=None, cl_runtime_info=None, do_data_transfers=True, is_blocking=True):
        """Evaluate this function for each set of given parameters.

        Given a set of input parameters, this model will be evaluated for every parameter set.
        This function will convert possible dots in the parameter names to underscores for use in the CL kernel.

        Args:
            inputs (Iterable[Union(ndarray, mot.lib.utils.KernelData)]
                    or Mapping[str: Union(ndarray, mot.lib.utils.KernelData)]): for each CL function parameter
                the input data. Each of these input datasets must either be a scalar or be of equal length in the
                first dimension. The elements can either be raw ndarrays or KernelData objects.
                If an ndarray is given we will load it read/write by default. You can provide either an iterable
                with one value per parameter, or a mapping with for every parameter a corresponding value.
            nmr_instances (int): the number of parallel processes to run.
            context_variables (dict[str: mot.lib.kernel_data.KernelData]): data structures that will be loaded
                as program scope global variables. Note that not all KernelData types are allowed, only the
                global variables are allowed.
            use_local_reduction (boolean): set this to True if you want to use local memory reduction in
                 evaluating this function. If this is set to True we will multiply the global size
                 (given by the nmr_instances) by the work group sizes.
            local_size (int): can be used to specify the exact local size (workgroup size) the kernel must use.
            cl_runtime_info (mot.configuration.CLRuntimeInfo): the runtime information for execution
            do_data_transfers (boolean): if we should do data transfers from host to device and back for evaluating
                this function. For better control set this to False and use the method
                ``enqueue_device_access()`` and ``enqueue_host_access`` of the KernelData to set the data.
            is_blocking (boolean): if this is a blocking call, i.e. if we should call finish on all the queues
                after enqueueing the function
        Returns:
            ndarray: the return values of the function, which can be None if this function has a void return type.
        """
        raise NotImplementedError()

    def get_dependencies(self):
        """Get the list of dependencies this function depends on.

        Returns:
            list[CLFunction]: the list of dependencies for this function.
        """
        raise NotImplementedError()


class SimpleCLCodeObject(CLCodeObject):

    def __init__(self, cl_code):
        """Simple code object for including type definitions in the kernel.

        Args:
            cl_code (str): CL code to be included in the kernel
        """
        self._cl_code = cl_code

    def get_cl_code(self):
        return self._cl_code

    def get_context_variables(self, nmr_instances):
        return {}


class SimpleCLFunction(CLFunction):

    def __init__(self, return_type, cl_function_name, parameter_list, cl_body, dependencies=None, is_kernel_func=False):
        """A simple implementation of a CL function.

        Args:
            return_type (str): the CL return type of the function
            cl_function_name (string): The name of the CL function
            parameter_list (list or tuple): This either contains instances of
                :class:`CLFunctionParameter` or strings from which to form the function parameters.
            cl_body (str): the body of the CL code for this function.
            dependencies (Iterable[CLCodeObject]): The CL code objects this function depends on,
                these will be prepended to the CL code generated by this function.
            is_kernel_func (boolean): if this function should be a kernel function
        """
        super().__init__()
        self._return_type = return_type
        self._function_name = cl_function_name
        self._parameter_list = self._resolve_parameters(parameter_list)
        self._cl_body = cl_body
        self._dependencies = dependencies or []
        self._is_kernel_func = is_kernel_func
        self._compilation_cache = {}

    @classmethod
    def from_string(cls, cl_function, dependencies=()):
        """Parse the given CL function into a SimpleCLFunction object.

        Args:
            cl_function (str): the function we wish to turn into an object
            dependencies (list or tuple of CLLibrary): The list of CL libraries this function depends on

        Returns:
            SimpleCLFunction: the CL data type for this parameter declaration
        """
        is_kernel_func, return_type, function_name, parameter_list, body = split_cl_function(cl_function)
        return SimpleCLFunction(return_type, function_name, parameter_list, body,
                                dependencies=dependencies, is_kernel_func=is_kernel_func)

    def get_cl_function_name(self):
        return self._function_name

    def is_kernel_func(self):
        return self._is_kernel_func

    def get_return_type(self):
        return self._return_type

    def get_parameters(self):
        return self._parameter_list

    def get_kernel_wrapped(self, input_data, nmr_instances, kernel_name=None):
        if self.is_kernel_func():
            return self

        input_data = convert_inputs_to_kernel_data(input_data, self.get_parameters(), nmr_instances)

        kernel_name = kernel_name or 'kernel_' + self.get_cl_function_name()

        variable_inits = []
        function_call_inputs = []
        for parameter in self.get_parameters():
            data = input_data[parameter.name]
            call_args = (parameter.name, '_' + parameter.name, 'gid')

            variable_inits.append(data.initialize_variable(*call_args))
            function_call_inputs.append(data.get_function_call_input(*call_args))

        parameter_list = []
        for name, data in input_data.items():
            parameter_list.extend(data.get_kernel_parameters('_' + name))

        assignment = ''
        extra_data = {}
        if self.get_return_type() != 'void':
            assignment = '__return_values[gid] = '
            extra_data = {'__return_values': Zeros((nmr_instances,), self.get_return_type())}
            parameter_list.extend(extra_data['__return_values'].get_kernel_parameters('__return_values'))

        cl_body = '''
            ulong gid = (ulong)(get_global_id(0) / get_local_size(0));

            ''' + '\n'.join(variable_inits) + '''

            ''' + assignment + ' ' + self.get_cl_function_name() + '(' + ', '.join(function_call_inputs) + ''');
        '''
        func = SimpleCLFunction('void', kernel_name, parameter_list, cl_body,
                                dependencies=[self], is_kernel_func=True)
        return func, extra_data

    def get_signature(self):
        return dedent('{kernel} {return_type} {cl_function_name}({parameters});'.format(
            kernel='kernel' if self.is_kernel_func() else '',
            return_type=self.get_return_type(),
            cl_function_name=self.get_cl_function_name(),
            parameters=', '.join(self._get_parameter_signatures())))

    def get_cl_code(self):
        cl_code = dedent('''
            {kernel} {return_type} {cl_function_name}({parameters}){{
            {body}
            }}
        '''.format(kernel='kernel' if self.is_kernel_func() else '',
                   return_type=self.get_return_type(),
                   cl_function_name=self.get_cl_function_name(),
                   parameters=', '.join(self._get_parameter_signatures()),
                   body=indent(dedent(self._cl_body), ' '*4*4)))

        dependencies = self._get_cl_dependency_code()
        return dependencies + dedent('''
            #ifndef {inclusion_guard_name}
            #define {inclusion_guard_name}
            {code}
            #endif // {inclusion_guard_name}
        '''.format(inclusion_guard_name='INCLUDE_GUARD_{}'.format(self.get_cl_function_name()),
                   code=indent('\n' + cl_code + '\n', ' ' * 4 * 3)))

    def get_cl_body(self):
        return self._cl_body

    def evaluate(self, inputs, nmr_instances, use_local_reduction=False, local_size=None,
                 context_variables=None, cl_runtime_info=None, do_data_transfers=True, is_blocking=True):

        cl_runtime_info = cl_runtime_info or CLRuntimeInfo()

        def resolve_cl_function_and_kernel_data():
            kernel_data = convert_inputs_to_kernel_data(inputs, self.get_parameters(), nmr_instances)
            for data in kernel_data.values():
                data.set_mot_float_dtype(cl_runtime_info.mot_float_dtype)

            cl_function = self
            if not self.is_kernel_func():
                cl_function, extra_data = self.get_kernel_wrapped(kernel_data, nmr_instances)
                kernel_data.update(extra_data)

            return cl_function, kernel_data

        def get_context_variable_init_function(context_variables):
            parameter_list = []
            context_inits = []
            for name, data in context_variables.items():
                parameter_list.extend(data.get_kernel_parameters('_context_' + name))
                context_inits.append(data.get_context_variable_initialization(name, '_context_' + name))

            cl_body = '''
                ulong gid = (ulong)(get_global_id(0) / get_local_size(0));
                ''' + '\n'.join(context_inits) + '''
            '''
            return SimpleCLFunction('void', '_initialize_context_variables',
                                    parameter_list, cl_body, is_kernel_func=True)

        def get_kernel_source(cl_function, kernel_data, context_variables):
            kernel_source = ''
            kernel_source += get_cl_utility_definitions(cl_runtime_info.double_precision)
            kernel_source += '\n'.join(data.get_type_definitions() for data in kernel_data.values())
            kernel_source += '\n'.join(data.get_type_definitions() for data in context_variables.values())
            kernel_source += '\n'.join(data.get_context_variable_declaration(name)
                                       for name, data in context_variables.items())

            if context_variables:
                kernel_source += get_context_variable_init_function(context_variables).get_cl_code()

            kernel_source += cl_function.get_cl_code()
            return kernel_source

        def get_kernels(kernel_source, function_name):
            hashed_source = hash(kernel_source)
            kernels = {}
            context_kernels = {}
            for env in cl_runtime_info.cl_environments:
                key = (hashed_source, env.context, cl_runtime_info.compile_flags)
                if key not in self._compilation_cache:
                    self._compilation_cache[key] = cl.Program(
                        env.context, kernel_source).build(' '.join(cl_runtime_info.compile_flags))
                kernels[env] = getattr(self._compilation_cache[key], function_name)
                if context_variables:
                    context_kernels[env] = getattr(self._compilation_cache[key], '_initialize_context_variables')
            return kernels, context_kernels

        context_variables = context_variables or {}
        context_variables.update(self.get_context_variables(nmr_instances))
        for data in context_variables.values():
            data.set_mot_float_dtype(cl_runtime_info.mot_float_dtype)

        cl_function, kernel_data = resolve_cl_function_and_kernel_data()
        kernel_source = get_kernel_source(cl_function, kernel_data, context_variables)
        kernels, context_kernels = get_kernels(kernel_source, cl_function.get_cl_function_name())

<<<<<<< HEAD
        processor = CLFunctionProcessor(kernels, context_kernels, kernel_data, nmr_instances,
                                        use_local_reduction=use_local_reduction,
                                        local_size=local_size, context_variables=context_variables,
                                        cl_runtime_info=cl_runtime_info, do_data_transfers=do_data_transfers)
=======
        processor = MultiDeviceProcessor(kernels, kernel_data, cl_runtime_info.cl_environments,
                                         cl_runtime_info.load_balancer, nmr_instances,
                                         use_local_reduction=use_local_reduction,
                                         local_size=local_size, do_data_transfers=do_data_transfers)
>>>>>>> bdc751fa
        processor.process()

        if is_blocking:
            processor.finish()
            if self.get_return_type() != 'void':
                return kernel_data['__return_values'].get_data()
        else:
            return None

    def get_dependencies(self):
        return self._dependencies

    def get_context_variables(self, nmr_instances):
        context_variables = {}
        for dependency in self._dependencies:
            context_variables.update(dependency.get_context_variables(nmr_instances))
        return context_variables

    def _get_parameter_signatures(self):
        """Get the signature of the parameters for the CL function declaration.

        This should return the list of signatures of the parameters for use inside the function signature.

        Returns:
            list: the signatures of the parameters for the use in the CL code.
        """
        declarations = []
        for p in self.get_parameters():
            new_p = p.get_renamed(p.name.replace('.', '_'))
            declarations.append(new_p.get_declaration())
        return declarations

    def _get_cl_dependency_code(self):
        """Get the CL code for all the CL code for all the dependencies.

        Returns:
            str: The CL code with the actual code.
        """
        code = ''
        for d in self._dependencies:
            code += d.get_cl_code() + "\n"
        return code

    @staticmethod
    def _resolve_parameters(parameter_list):
        params = []
        for param in parameter_list:
            if isinstance(param, CLFunctionParameter):
                params.append(param)
            else:
                params.append(SimpleCLFunctionParameter(param))
        return params

    def __str__(self):
        return dedent('''
            {return_type} {cl_function_name}({parameters}){{
            {body}
            }}
        '''.format(return_type=self.get_return_type(),
                   cl_function_name=self.get_cl_function_name(),
                   parameters=', '.join(self._get_parameter_signatures()),
                   body=indent(dedent(self._cl_body), ' '*4*4)))

    def __hash__(self):
        return hash(self.__repr__())

    def __eq__(self, other):
        return type(self) == type(other)

    def __ne__(self, other):
        return type(self) != type(other)

    def __call__(self, *args, **kwargs):
        return self.evaluate(*args, **kwargs)


class CLFunctionParameter:

    @property
    def name(self):
        """The name of this parameter.

        Returns:
            str: the name of this parameter
        """
        raise NotImplementedError()

    def get_declaration(self):
        """Get the complete CL declaration for this parameter.

        Returns:
            str: the declaration for this data type.
        """
        raise NotImplementedError()

    @property
    def ctype(self):
        """Get the ctype of this data type.

        For example, if the data type is float4*, we will return float4 here.

        Returns:
            str: the full ctype of this data type
        """
        raise NotImplementedError()

    @property
    def address_space(self):
        """Get the address space of this data declaration.

        Returns:
            str: the data type address space, one of ``global``, ``local``, ``constant`` or ``private``.
        """
        raise NotImplementedError()

    @property
    def basic_ctype(self):
        """Get the basic data type without the vector and pointer additions.

        For example, if the full data ctype is ``float4*``, we will only return ``float`` here.

        Returns:
            str: the raw CL data type
        """
        raise NotImplementedError()

    @property
    def is_vector_type(self):
        """Check if this data type is a vector type (like for example double4, float2, int8, etc.).

        Returns:
            boolean: True if it is a vector type, false otherwise
        """
        raise NotImplementedError()

    @property
    def vector_length(self):
        """Get the length of this vector, returns None if not a vector type.

        Returns:
            int: the length of the vector type (for example, if the data type is float4, this returns 4).
        """
        raise NotImplementedError()

    @property
    def is_pointer_type(self):
        """Check if this parameter is a pointer type (appended by a ``*``)

        Returns:
            boolean: True if it is a pointer type, false otherwise
        """
        raise NotImplementedError()

    @property
    def nmr_pointers(self):
        """Get the number of asterisks / pointer references of this data type.

        If the data type is float**, we return 2 here.

        Returns:
            int: the number of pointer asterisks in the data type.
        """
        raise NotImplementedError()

    @property
    def array_sizes(self):
        """Get the dimension of this array type.

        This returns for example (10, 5) for the data type float[10][5].

        Returns:
            Tuple[int]: the sizes of the arrays
        """
        raise NotImplementedError()

    @property
    def is_array_type(self):
        """Check if this parameter is an array type (like float[3] or int[10][5]).

        Returns:
            boolean: True if this is an array type, false otherwise
        """
        raise NotImplementedError()

    def get_renamed(self, name):
        """Get a copy of the current parameter but then with a new name.

        Args:
            name (str): the new name for this parameter

        Returns:
            cls: a copy of the current type but with a new name
        """
        raise NotImplementedError()


_cl_data_type_parser = tatsu.compile('''
    result = [address_space] {type_qualifiers}* ctype {pointer_star}* {pointer_qualifiers}* name {array_size}*;

    address_space = ['__'] ('local' | 'global' | 'constant' | 'private');
    type_qualifiers = 'const' | 'volatile';

    basic_ctype = ?'(unsigned )?\w[\w]*[a-zA-Z]';
    vector_type_length = '2' | '3' | '4' | '8' | '16';
    ctype = basic_ctype [vector_type_length];
    pointer_star = '*';

    pointer_qualifiers = 'const' | 'restrict';

    name = /[\w\_\-\.]+/;
    array_size = /\[\d+\]/;
''')


class SimpleCLFunctionParameter(CLFunctionParameter):

    def __init__(self, declaration):
        """Creates a new function parameter for the CL functions.

        Args:
            declaration (str): the declaration of this parameter. For example ``global int foo``.
        """
        self._address_space = None
        self._type_qualifiers = []
        self._basic_ctype = ''
        self._vector_type_length = None
        self._nmr_pointer_stars = 0
        self._pointer_qualifiers = []
        self._name = ''
        self._array_sizes = []

        param = self

        class Semantics:

            def type_qualifiers(self, ast):
                if ast in param._type_qualifiers:
                    raise ValueError('The pre-type qualifier "{}" is present multiple times.'.format(ast))
                param._type_qualifiers.append(ast)
                return ast

            def address_space(self, ast):
                param._address_space = ''.join(ast)
                return ''.join(ast)

            def basic_ctype(self, ast):
                param._basic_ctype = ast
                return ast

            def vector_type_length(self, ast):
                param._vector_type_length = int(ast)
                return ast

            def pointer_star(self, ast):
                param._nmr_pointer_stars += 1
                return ast

            def pointer_qualifiers(self, ast):
                if ast in param._pointer_qualifiers:
                    raise ValueError('The pre-type qualifier "{}" is present multiple times.'.format(ast))
                param._pointer_qualifiers.append(ast)
                return ast

            def name(self, ast):
                param._name = ast
                return ast

            def array_size(self, ast):
                param._array_sizes.append(int(ast[1:-1]))
                return ast

        _cl_data_type_parser.parse(declaration, semantics=Semantics())

    @property
    def name(self):
        return self._name

    def get_renamed(self, name):
        new_param = copy(self)
        new_param._name = name
        return new_param

    def get_declaration(self):
        declaration = ''

        if self._address_space:
            declaration += str(self._address_space) + ' '

        if self._type_qualifiers:
            declaration += str(' '.join(self._type_qualifiers)) + ' '

        declaration += str(self.ctype)
        declaration += '*' * self._nmr_pointer_stars

        if self._pointer_qualifiers:
            declaration += ' ' + str(' '.join(self._pointer_qualifiers)) + ' '

        declaration += ' ' + self._name

        for s in self._array_sizes:
            declaration += '[{}]'.format(s)

        return declaration

    @property
    def ctype(self):
        if self._vector_type_length is not None:
            return '{}{}'.format(self._basic_ctype, self._vector_type_length)
        return self._basic_ctype

    @property
    def address_space(self):
        return self._address_space or 'private'

    @property
    def basic_ctype(self):
        return self._basic_ctype

    @property
    def is_vector_type(self):
        return self._vector_type_length is not None

    @property
    def vector_length(self):
        return self._vector_type_length

    @property
    def is_pointer_type(self):
        return self._nmr_pointer_stars > 0

    @property
    def nmr_pointers(self):
        return self._nmr_pointer_stars

    @property
    def array_sizes(self):
        return self._array_sizes

    @property
    def is_array_type(self):
        return len(self.array_sizes) > 0<|MERGE_RESOLUTION|>--- conflicted
+++ resolved
@@ -393,17 +393,11 @@
         kernel_source = get_kernel_source(cl_function, kernel_data, context_variables)
         kernels, context_kernels = get_kernels(kernel_source, cl_function.get_cl_function_name())
 
-<<<<<<< HEAD
-        processor = CLFunctionProcessor(kernels, context_kernels, kernel_data, nmr_instances,
-                                        use_local_reduction=use_local_reduction,
-                                        local_size=local_size, context_variables=context_variables,
-                                        cl_runtime_info=cl_runtime_info, do_data_transfers=do_data_transfers)
-=======
-        processor = MultiDeviceProcessor(kernels, kernel_data, cl_runtime_info.cl_environments,
-                                         cl_runtime_info.load_balancer, nmr_instances,
-                                         use_local_reduction=use_local_reduction,
-                                         local_size=local_size, do_data_transfers=do_data_transfers)
->>>>>>> bdc751fa
+        processor = MultiDeviceProcessor(kernels, context_kernels, kernel_data,
+                                         cl_runtime_info.cl_environments, cl_runtime_info.load_balancer,
+                                         nmr_instances, use_local_reduction=use_local_reduction,
+                                         local_size=local_size, context_variables=context_variables,
+                                         do_data_transfers=do_data_transfers)
         processor.process()
 
         if is_blocking:
