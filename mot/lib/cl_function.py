from collections import Iterable
from copy import copy
import tatsu
from textwrap import dedent, indent
import pyopencl as cl
from mot.configuration import CLRuntimeInfo
from mot.lib.cl_processors import MultiDeviceProcessor
from mot.lib.kernel_data import Zeros
from mot.lib.utils import split_cl_function, convert_inputs_to_kernel_data, get_cl_utility_definitions

__author__ = 'Robbert Harms'
__date__ = '2017-08-31'
__maintainer__ = 'Robbert Harms'
__email__ = 'robbert.harms@maastrichtuniversity.nl'
__licence__ = 'LGPL v3'


class CLCodeObject:
    """Interface for basic code objects."""

    def get_cl_code(self):
        """Get the CL code for this code object and all its dependencies, with include guards.

        Returns:
            str: The CL code for inclusion in a kernel.
        """
        raise NotImplementedError()

    def get_context_variables(self, nmr_instances):
        """Get the context variables required by this code object.

        Args:
            nmr_instances (int): the number of instances for which to prepare the instance variables.

        Returns:
            Dict[str, mot.lib.kernel_data.KernelData]: kernel data elements to load as global variables.
        """
        raise NotImplementedError()


class CLFunction(CLCodeObject):
    """Interface for a basic CL function."""

    def is_kernel_func(self):
        """Check if this function is a kernel function or not.

        Kernel functions have the keyword 'kernel' in them, like: ``kernel void foo();``.

        Returns:
            boolean: if this function is a kernel function or not
        """
        raise NotImplementedError()

    def get_kernel_wrapped(self, input_data, nmr_instances, kernel_name=None):
        """Wrap the current CLFunction with a kernel CLFunction.

        This may return self if the current function is already a kernel function.

        The idea is that we can have a function like:

        .. code-block:: c

            int foo(void* data){...}

        That is, without the ``kernel`` modifier. This function can not readily be executed on a CL device.
        To make life easy, this method wraps the current CL code in a kernel like this:

        .. code-block:: c

            int foo(void* data){...}

            kernel void kernel_foo(...){
                ... data = ...;
                int result = foo(&data);
                __return_values[gid] = result
            }

        And then kernel_foo can be executed on the device. Note that if the function we are wrapping has a non-void
        return type, we return an Zeros kernel data element to be added to the kernel data when calling
        the wrapped function.

        In order to generate the correct kernel arguments, this method needs to know which data will be loaded and
        with which signature. This is done by providing it with all the kernel inputs you wish to load into the
        kernel when evaluating the function. The generated kernel function will do automatic data marshalling
        from all the :class:`mot.lib.kernel_data.KernelData` inputs to the inputs for the wrapped function.

        Args:
            input_data (Dict[str: mot.lib.kernel_data.KernelData]): mapping parameter names to kernel data objects.
            nmr_instances (int): the number of instances we run the data with, needed to generate the possible
                additional kernel data.
            kernel_name (str): the name of the generated kernel function. If not given it will be called
                ``kernel_<CLFunction.get_cl_function_name()>``.

        Returns:
            Tuple[CLFunction, Optional[Dict[str, KernelData]]]: A tuple with a CL function with :meth:`is_kernel_func`
                set to True (might return 'self'), and an optional dictionary with a KernelData element
                for storing the possible CL function return values.
        """
        raise NotImplementedError()

    def get_return_type(self):
        """Get the type (in CL naming) of the returned value from this function.

        Returns:
            str: The return type of this CL function. (Examples: double, int, double4, ...)
        """
        raise NotImplementedError()

    def get_cl_function_name(self):
        """Return the calling name of the implemented CL function

        Returns:
            str: The name of this CL function
        """
        raise NotImplementedError()

    def get_parameters(self):
        """Return the list of parameters from this CL function.

        Returns:
            list of :class:`mot.lib.cl_function.CLFunctionParameter`: list of the parameters in this
                model in the same order as in the CL function"""
        raise NotImplementedError()

    def get_signature(self):
        """Get the CL signature of this function.

        Returns:
            str: the CL code for the signature of this CL function.
        """
        raise NotImplementedError()

    def get_cl_code(self):
        """Get the function code for this function and all its dependencies, with include guards.

        Returns:
            str: The CL code for inclusion in a kernel.
        """
        raise NotImplementedError()

    def get_cl_body(self):
        """Get the CL code for the body of this function.

        Returns:
            str: the CL code of this function body
        """
        raise NotImplementedError()

<<<<<<< HEAD
    def evaluate(self, inputs, nmr_instances, context_variables=None, use_local_reduction=False,
                 local_size=None, cl_runtime_info=None, do_data_transfers=True, is_blocking=True):
=======
    def evaluate(self, inputs, nmr_instances, use_local_reduction=False, local_size=None, cl_runtime_info=None,
                 do_data_transfers=True, is_blocking=True, return_events=False, wait_for=None):
>>>>>>> 97c5c9a0
        """Evaluate this function for each set of given parameters.

        Given a set of input parameters, this model will be evaluated for every parameter set.
        This function will convert possible dots in the parameter names to underscores for use in the CL kernel.

        Args:
            inputs (Iterable[Union(ndarray, mot.lib.utils.KernelData)]
                    or Mapping[str: Union(ndarray, mot.lib.utils.KernelData)]): for each CL function parameter
                the input data. Each of these input datasets must either be a scalar or be of equal length in the
                first dimension. The elements can either be raw ndarrays or KernelData objects.
                If an ndarray is given we will load it read/write by default. You can provide either an iterable
                with one value per parameter, or a mapping with for every parameter a corresponding value.
            nmr_instances (int): the number of parallel processes to run.
            context_variables (dict[str: mot.lib.kernel_data.KernelData]): data structures that will be loaded
                as program scope global variables. Note that not all KernelData types are allowed, only the
                global variables are allowed.
            use_local_reduction (boolean): set this to True if you want to use local memory reduction in
                 evaluating this function. If this is set to True we will multiply the global size
                 (given by the nmr_instances) by the work group sizes.
            local_size (int): can be used to specify the exact local size (workgroup size) the kernel must use.
            cl_runtime_info (mot.configuration.CLRuntimeInfo): the runtime information for execution
            do_data_transfers (boolean): if we should do data transfers from host to device and back for evaluating
                this function. For better control set this to False and use the method
                ``enqueue_device_access()`` and ``enqueue_host_access`` of the KernelData to set the data.
            is_blocking (boolean): if this is a blocking call, i.e. if we should call finish on all the queues
                after enqueueing the function
            return_events (boolean): if set we also return the last queued events
            wait_for (Dict[CLEnvironment: cl.Event]): per CL environment an event to wait on

        Returns:
            ndarray: the return values of the function, which can be None if this function has a void return type.
                If return_events is set, we return a tuple instead with the results and the last event.
        """
        raise NotImplementedError()

    def get_dependencies(self):
        """Get the list of dependencies this function depends on.

        Returns:
            list[CLFunction]: the list of dependencies for this function.
        """
        raise NotImplementedError()


class SimpleCLCodeObject(CLCodeObject):

    def __init__(self, cl_code):
        """Simple code object for including type definitions in the kernel.

        Args:
            cl_code (str): CL code to be included in the kernel
        """
        self._cl_code = cl_code

    def get_cl_code(self):
        return self._cl_code

    def get_context_variables(self, nmr_instances):
        return {}


class SimpleCLFunction(CLFunction):

    def __init__(self, return_type, cl_function_name, parameter_list, cl_body, dependencies=None, is_kernel_func=False):
        """A simple implementation of a CL function.

        Args:
            return_type (str): the CL return type of the function
            cl_function_name (string): The name of the CL function
            parameter_list (list or tuple): This either contains instances of
                :class:`CLFunctionParameter` or strings from which to form the function parameters.
            cl_body (str): the body of the CL code for this function.
            dependencies (Iterable[CLCodeObject]): The CL code objects this function depends on,
                these will be prepended to the CL code generated by this function.
            is_kernel_func (boolean): if this function should be a kernel function
        """
        super().__init__()
        self._return_type = return_type
        self._function_name = cl_function_name
        self._parameter_list = self._resolve_parameters(parameter_list)
        self._cl_body = cl_body
        self._dependencies = dependencies or []
        self._is_kernel_func = is_kernel_func
        self._compilation_cache = {}

    @classmethod
    def from_string(cls, cl_function, dependencies=()):
        """Parse the given CL function into a SimpleCLFunction object.

        Args:
            cl_function (str): the function we wish to turn into an object
            dependencies (list or tuple of CLLibrary): The list of CL libraries this function depends on

        Returns:
            SimpleCLFunction: the CL data type for this parameter declaration
        """
        is_kernel_func, return_type, function_name, parameter_list, body = split_cl_function(cl_function)
        return SimpleCLFunction(return_type, function_name, parameter_list, body,
                                dependencies=dependencies, is_kernel_func=is_kernel_func)

    def get_cl_function_name(self):
        return self._function_name

    def is_kernel_func(self):
        return self._is_kernel_func

    def get_return_type(self):
        return self._return_type

    def get_parameters(self):
        return self._parameter_list

    def get_kernel_wrapped(self, input_data, nmr_instances, kernel_name=None):
        if self.is_kernel_func():
            return self

        input_data = convert_inputs_to_kernel_data(input_data, self.get_parameters(), nmr_instances)

        kernel_name = kernel_name or 'kernel_' + self.get_cl_function_name()

        variable_inits = []
        function_call_inputs = []
        for parameter in self.get_parameters():
            data = input_data[parameter.name]
            call_args = (parameter.name, '_' + parameter.name, 'gid')

            variable_inits.append(data.initialize_variable(*call_args))
            function_call_inputs.append(data.get_function_call_input(*call_args))

        parameter_list = []
        for name, data in input_data.items():
            parameter_list.extend(data.get_kernel_parameters('_' + name))

        assignment = ''
        extra_data = {}
        if self.get_return_type() != 'void':
            assignment = '__return_values[gid] = '
            extra_data = {'__return_values': Zeros((nmr_instances,), self.get_return_type())}
            parameter_list.extend(extra_data['__return_values'].get_kernel_parameters('__return_values'))

        cl_body = '''
            ulong gid = (ulong)(get_global_id(0) / get_local_size(0));

            ''' + '\n'.join(variable_inits) + '''

            ''' + assignment + ' ' + self.get_cl_function_name() + '(' + ', '.join(function_call_inputs) + ''');
        '''
        func = SimpleCLFunction('void', kernel_name, parameter_list, cl_body,
                                dependencies=[self], is_kernel_func=True)
        return func, extra_data

    def get_signature(self):
        return dedent('{kernel} {return_type} {cl_function_name}({parameters});'.format(
            kernel='kernel' if self.is_kernel_func() else '',
            return_type=self.get_return_type(),
            cl_function_name=self.get_cl_function_name(),
            parameters=', '.join(self._get_parameter_signatures())))

    def get_cl_code(self):
        cl_code = dedent('''
            {kernel} {return_type} {cl_function_name}({parameters}){{
            {body}
            }}
        '''.format(kernel='kernel' if self.is_kernel_func() else '',
                   return_type=self.get_return_type(),
                   cl_function_name=self.get_cl_function_name(),
                   parameters=', '.join(self._get_parameter_signatures()),
                   body=indent(dedent(self._cl_body), ' '*4*4)))

        dependencies = self._get_cl_dependency_code()
        return dependencies + dedent('''
            #ifndef {inclusion_guard_name}
            #define {inclusion_guard_name}
            {code}
            #endif // {inclusion_guard_name}
        '''.format(inclusion_guard_name='INCLUDE_GUARD_{}'.format(self.get_cl_function_name()),
                   code=indent('\n' + cl_code + '\n', ' ' * 4 * 3)))

    def get_cl_body(self):
        return self._cl_body

<<<<<<< HEAD
    def evaluate(self, inputs, nmr_instances, use_local_reduction=False, local_size=None,
                 context_variables=None, cl_runtime_info=None, do_data_transfers=True, is_blocking=True):
=======
    def evaluate(self, inputs, nmr_instances, use_local_reduction=False, local_size=None, cl_runtime_info=None,
                 do_data_transfers=True, is_blocking=True, return_events=False, wait_for=None):
>>>>>>> 97c5c9a0

        cl_runtime_info = cl_runtime_info or CLRuntimeInfo()

        def resolve_cl_function_and_kernel_data():
            kernel_data = convert_inputs_to_kernel_data(inputs, self.get_parameters(), nmr_instances)
            for data in kernel_data.values():
                data.set_mot_float_dtype(cl_runtime_info.mot_float_dtype)

            cl_function = self
            if not self.is_kernel_func():
                cl_function, extra_data = self.get_kernel_wrapped(kernel_data, nmr_instances)
                kernel_data.update(extra_data)

            return cl_function, kernel_data

        def get_context_variable_init_function(context_variables):
            parameter_list = []
            context_inits = []
            for name, data in context_variables.items():
                parameter_list.extend(data.get_kernel_parameters('_context_' + name))
                context_inits.append(data.get_context_variable_initialization(name, '_context_' + name))

            cl_body = '''
                ulong gid = (ulong)(get_global_id(0) / get_local_size(0));
                ''' + '\n'.join(context_inits) + '''
            '''
            return SimpleCLFunction('void', '_initialize_context_variables',
                                    parameter_list, cl_body, is_kernel_func=True)

        def get_kernel_source(cl_function, kernel_data, context_variables):
            kernel_source = ''
            kernel_source += get_cl_utility_definitions(cl_runtime_info.double_precision)
            kernel_source += '\n'.join(data.get_type_definitions() for data in kernel_data.values())
            kernel_source += '\n'.join(data.get_type_definitions() for data in context_variables.values())
            kernel_source += '\n'.join(data.get_context_variable_declaration(name)
                                       for name, data in context_variables.items())

            if context_variables:
                kernel_source += get_context_variable_init_function(context_variables).get_cl_code()

            kernel_source += cl_function.get_cl_code()
            return kernel_source

        def get_kernels(kernel_source, function_name):
            hashed_source = hash(kernel_source)
            kernels = {}
            context_kernels = {}
            for env in cl_runtime_info.cl_environments:
                key = (hashed_source, env.context, cl_runtime_info.compile_flags)
                if key not in self._compilation_cache:
                    self._compilation_cache[key] = cl.Program(
                        env.context, kernel_source).build(' '.join(cl_runtime_info.compile_flags))
                kernels[env] = getattr(self._compilation_cache[key], function_name)
                if context_variables:
                    context_kernels[env] = getattr(self._compilation_cache[key], '_initialize_context_variables')
            return kernels, context_kernels

        context_variables = context_variables or {}
        context_variables.update(self.get_context_variables(nmr_instances))
        for data in context_variables.values():
            data.set_mot_float_dtype(cl_runtime_info.mot_float_dtype)

<<<<<<< HEAD
        cl_function, kernel_data = resolve_cl_function_and_kernel_data()
        kernel_source = get_kernel_source(cl_function, kernel_data, context_variables)
        kernels, context_kernels = get_kernels(kernel_source, cl_function.get_cl_function_name())

        processor = MultiDeviceProcessor(kernels, context_kernels, kernel_data,
                                         cl_runtime_info.cl_environments, cl_runtime_info.load_balancer,
                                         nmr_instances, use_local_reduction=use_local_reduction,
                                         local_size=local_size, context_variables=context_variables,
                                         do_data_transfers=do_data_transfers)
        processor.process()
=======
        processor = MultiDeviceProcessor(kernels, kernel_data, cl_runtime_info.cl_environments,
                                         cl_runtime_info.load_balancer, nmr_instances,
                                         use_local_reduction=use_local_reduction,
                                         local_size=local_size, do_data_transfers=do_data_transfers)
        events = processor.process(wait_for=wait_for)
>>>>>>> 97c5c9a0

        return_data = None
        if is_blocking:
            processor.finish()
            if self.get_return_type() != 'void':
                return_data = kernel_data['__return_values'].get_data()

        if return_events:
            return return_data, events
        return return_data

    def get_dependencies(self):
        return self._dependencies

    def get_context_variables(self, nmr_instances):
        context_variables = {}
        for dependency in self._dependencies:
            context_variables.update(dependency.get_context_variables(nmr_instances))
        return context_variables

    def _get_parameter_signatures(self):
        """Get the signature of the parameters for the CL function declaration.

        This should return the list of signatures of the parameters for use inside the function signature.

        Returns:
            list: the signatures of the parameters for the use in the CL code.
        """
        declarations = []
        for p in self.get_parameters():
            new_p = p.get_renamed(p.name.replace('.', '_'))
            declarations.append(new_p.get_declaration())
        return declarations

    def _get_cl_dependency_code(self):
        """Get the CL code for all the CL code for all the dependencies.

        Returns:
            str: The CL code with the actual code.
        """
        code = ''
        for d in self._dependencies:
            code += d.get_cl_code() + "\n"
        return code

    @staticmethod
    def _resolve_parameters(parameter_list):
        params = []
        for param in parameter_list:
            if isinstance(param, CLFunctionParameter):
                params.append(param)
            else:
                params.append(SimpleCLFunctionParameter(param))
        return params

    def __str__(self):
        return dedent('''
            {return_type} {cl_function_name}({parameters}){{
            {body}
            }}
        '''.format(return_type=self.get_return_type(),
                   cl_function_name=self.get_cl_function_name(),
                   parameters=', '.join(self._get_parameter_signatures()),
                   body=indent(dedent(self._cl_body), ' '*4*4)))

    def __hash__(self):
        return hash(self.__repr__())

    def __eq__(self, other):
        return type(self) == type(other)

    def __ne__(self, other):
        return type(self) != type(other)

    def __call__(self, *args, **kwargs):
        return self.evaluate(*args, **kwargs)


class CLFunctionParameter:

    @property
    def name(self):
        """The name of this parameter.

        Returns:
            str: the name of this parameter
        """
        raise NotImplementedError()

    def get_declaration(self):
        """Get the complete CL declaration for this parameter.

        Returns:
            str: the declaration for this data type.
        """
        raise NotImplementedError()

    @property
    def ctype(self):
        """Get the ctype of this data type.

        For example, if the data type is float4*, we will return float4 here.

        Returns:
            str: the full ctype of this data type
        """
        raise NotImplementedError()

    @property
    def address_space(self):
        """Get the address space of this data declaration.

        Returns:
            str: the data type address space, one of ``global``, ``local``, ``constant`` or ``private``.
        """
        raise NotImplementedError()

    @property
    def basic_ctype(self):
        """Get the basic data type without the vector and pointer additions.

        For example, if the full data ctype is ``float4*``, we will only return ``float`` here.

        Returns:
            str: the raw CL data type
        """
        raise NotImplementedError()

    @property
    def is_vector_type(self):
        """Check if this data type is a vector type (like for example double4, float2, int8, etc.).

        Returns:
            boolean: True if it is a vector type, false otherwise
        """
        raise NotImplementedError()

    @property
    def vector_length(self):
        """Get the length of this vector, returns None if not a vector type.

        Returns:
            int: the length of the vector type (for example, if the data type is float4, this returns 4).
        """
        raise NotImplementedError()

    @property
    def is_pointer_type(self):
        """Check if this parameter is a pointer type (appended by a ``*``)

        Returns:
            boolean: True if it is a pointer type, false otherwise
        """
        raise NotImplementedError()

    @property
    def nmr_pointers(self):
        """Get the number of asterisks / pointer references of this data type.

        If the data type is float**, we return 2 here.

        Returns:
            int: the number of pointer asterisks in the data type.
        """
        raise NotImplementedError()

    @property
    def array_sizes(self):
        """Get the dimension of this array type.

        This returns for example (10, 5) for the data type float[10][5].

        Returns:
            Tuple[int]: the sizes of the arrays
        """
        raise NotImplementedError()

    @property
    def is_array_type(self):
        """Check if this parameter is an array type (like float[3] or int[10][5]).

        Returns:
            boolean: True if this is an array type, false otherwise
        """
        raise NotImplementedError()

    def get_renamed(self, name):
        """Get a copy of the current parameter but then with a new name.

        Args:
            name (str): the new name for this parameter

        Returns:
            cls: a copy of the current type but with a new name
        """
        raise NotImplementedError()


_cl_data_type_parser = tatsu.compile('''
    result = [address_space] {type_qualifiers}* ctype {pointer_star}* {pointer_qualifiers}* name {array_size}*;

    address_space = ['__'] ('local' | 'global' | 'constant' | 'private');
    type_qualifiers = 'const' | 'volatile';

    basic_ctype = ?'(unsigned )?\w[\w]*[a-zA-Z]';
    vector_type_length = '2' | '3' | '4' | '8' | '16';
    ctype = basic_ctype [vector_type_length];
    pointer_star = '*';

    pointer_qualifiers = 'const' | 'restrict';

    name = /[\w\_\-\.]+/;
    array_size = /\[\d+\]/;
''')


class SimpleCLFunctionParameter(CLFunctionParameter):

    def __init__(self, declaration):
        """Creates a new function parameter for the CL functions.

        Args:
            declaration (str): the declaration of this parameter. For example ``global int foo``.
        """
        self._address_space = None
        self._type_qualifiers = []
        self._basic_ctype = ''
        self._vector_type_length = None
        self._nmr_pointer_stars = 0
        self._pointer_qualifiers = []
        self._name = ''
        self._array_sizes = []

        param = self

        class Semantics:

            def type_qualifiers(self, ast):
                if ast in param._type_qualifiers:
                    raise ValueError('The pre-type qualifier "{}" is present multiple times.'.format(ast))
                param._type_qualifiers.append(ast)
                return ast

            def address_space(self, ast):
                param._address_space = ''.join(ast)
                return ''.join(ast)

            def basic_ctype(self, ast):
                param._basic_ctype = ast
                return ast

            def vector_type_length(self, ast):
                param._vector_type_length = int(ast)
                return ast

            def pointer_star(self, ast):
                param._nmr_pointer_stars += 1
                return ast

            def pointer_qualifiers(self, ast):
                if ast in param._pointer_qualifiers:
                    raise ValueError('The pre-type qualifier "{}" is present multiple times.'.format(ast))
                param._pointer_qualifiers.append(ast)
                return ast

            def name(self, ast):
                param._name = ast
                return ast

            def array_size(self, ast):
                param._array_sizes.append(int(ast[1:-1]))
                return ast

        _cl_data_type_parser.parse(declaration, semantics=Semantics())

    @property
    def name(self):
        return self._name

    def get_renamed(self, name):
        new_param = copy(self)
        new_param._name = name
        return new_param

    def get_declaration(self):
        declaration = ''

        if self._address_space:
            declaration += str(self._address_space) + ' '

        if self._type_qualifiers:
            declaration += str(' '.join(self._type_qualifiers)) + ' '

        declaration += str(self.ctype)
        declaration += '*' * self._nmr_pointer_stars

        if self._pointer_qualifiers:
            declaration += ' ' + str(' '.join(self._pointer_qualifiers)) + ' '

        declaration += ' ' + self._name

        for s in self._array_sizes:
            declaration += '[{}]'.format(s)

        return declaration

    @property
    def ctype(self):
        if self._vector_type_length is not None:
            return '{}{}'.format(self._basic_ctype, self._vector_type_length)
        return self._basic_ctype

    @property
    def address_space(self):
        return self._address_space or 'private'

    @property
    def basic_ctype(self):
        return self._basic_ctype

    @property
    def is_vector_type(self):
        return self._vector_type_length is not None

    @property
    def vector_length(self):
        return self._vector_type_length

    @property
    def is_pointer_type(self):
        return self._nmr_pointer_stars > 0

    @property
    def nmr_pointers(self):
        return self._nmr_pointer_stars

    @property
    def array_sizes(self):
        return self._array_sizes

    @property
    def is_array_type(self):
        return len(self.array_sizes) > 0<|MERGE_RESOLUTION|>--- conflicted
+++ resolved
@@ -146,13 +146,9 @@
         """
         raise NotImplementedError()
 
-<<<<<<< HEAD
     def evaluate(self, inputs, nmr_instances, context_variables=None, use_local_reduction=False,
-                 local_size=None, cl_runtime_info=None, do_data_transfers=True, is_blocking=True):
-=======
-    def evaluate(self, inputs, nmr_instances, use_local_reduction=False, local_size=None, cl_runtime_info=None,
-                 do_data_transfers=True, is_blocking=True, return_events=False, wait_for=None):
->>>>>>> 97c5c9a0
+                 local_size=None, cl_runtime_info=None, do_data_transfers=True, is_blocking=True,
+                 return_events=False, wait_for=None):
         """Evaluate this function for each set of given parameters.
 
         Given a set of input parameters, this model will be evaluated for every parameter set.
@@ -334,13 +330,9 @@
     def get_cl_body(self):
         return self._cl_body
 
-<<<<<<< HEAD
     def evaluate(self, inputs, nmr_instances, use_local_reduction=False, local_size=None,
-                 context_variables=None, cl_runtime_info=None, do_data_transfers=True, is_blocking=True):
-=======
-    def evaluate(self, inputs, nmr_instances, use_local_reduction=False, local_size=None, cl_runtime_info=None,
-                 do_data_transfers=True, is_blocking=True, return_events=False, wait_for=None):
->>>>>>> 97c5c9a0
+                 context_variables=None, cl_runtime_info=None, do_data_transfers=True, is_blocking=True,
+                 return_events=False, wait_for=None):
 
         cl_runtime_info = cl_runtime_info or CLRuntimeInfo()
 
@@ -403,7 +395,6 @@
         for data in context_variables.values():
             data.set_mot_float_dtype(cl_runtime_info.mot_float_dtype)
 
-<<<<<<< HEAD
         cl_function, kernel_data = resolve_cl_function_and_kernel_data()
         kernel_source = get_kernel_source(cl_function, kernel_data, context_variables)
         kernels, context_kernels = get_kernels(kernel_source, cl_function.get_cl_function_name())
@@ -413,14 +404,7 @@
                                          nmr_instances, use_local_reduction=use_local_reduction,
                                          local_size=local_size, context_variables=context_variables,
                                          do_data_transfers=do_data_transfers)
-        processor.process()
-=======
-        processor = MultiDeviceProcessor(kernels, kernel_data, cl_runtime_info.cl_environments,
-                                         cl_runtime_info.load_balancer, nmr_instances,
-                                         use_local_reduction=use_local_reduction,
-                                         local_size=local_size, do_data_transfers=do_data_transfers)
         events = processor.process(wait_for=wait_for)
->>>>>>> 97c5c9a0
 
         return_data = None
         if is_blocking:
