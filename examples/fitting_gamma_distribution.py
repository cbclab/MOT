--- conflicted
+++ resolved
@@ -16,15 +16,9 @@
 
 def get_objective_function(nmr_datapoints):
     return SimpleCLFunction.from_string('''
-<<<<<<< HEAD
         double fit_gamma_distribution(const mot_float_type* const x,
                                       void* data,
                                       mot_float_type* objective_list){
-=======
-        double fit_gamma_distribution(local const mot_float_type* const x,
-                                      void* data,
-                                      local mot_float_type* objective_list){
->>>>>>> 9a13473b
 
             if(x[0] < 0 || x[1] < 0){
                 return INFINITY;
@@ -37,12 +31,7 @@
             for(uint i = offset; i < offset + batch_range; i++){
                 sum += gamma_logpdf(((float*)data)[i] , x[0], x[1]);
             }
-<<<<<<< HEAD
             return -work_group_reduce_add(sum); // the optimization routines are minimizers
-=======
-
-            return -sum; // the optimization routines are minimizers
->>>>>>> 9a13473b
         }
     ''', dependencies=[gamma_logpdf()])
 
