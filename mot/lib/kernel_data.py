--- conflicted
+++ resolved
@@ -987,19 +987,8 @@
                 flags = cl.mem_flags.READ_ONLY
 
             v = memoryview(self._parent_array.get_data())[self._range_start:self._range_end]
-<<<<<<< HEAD
-
-            if not self._is_writable:
-                buffer = cl.Buffer(cl_context, flags, size=v.nbytes)
-                self._buffer_cache[cl_context] = buffer
-                cl.enqueue_copy(cl_environment.queue, buffer, v, is_blocking=False)
-            else:
-                flags = flags | cl.mem_flags.USE_HOST_PTR
-                self._buffer_cache[cl_context] = cl.Buffer(cl_context, flags, hostbuf=v)
-=======
             flags = flags | cl.mem_flags.USE_HOST_PTR
             self._buffer_cache[cl_context] = cl.Buffer(cl_context, flags, hostbuf=v)
->>>>>>> 2efeb2aa
 
         return [self._buffer_cache[cl_context]]
 
