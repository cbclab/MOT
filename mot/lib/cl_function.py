import os
from pkg_resources import resource_filename

from collections import Iterable
from collections.__init__ import OrderedDict
import numpy as np
from copy import copy
import pyopencl as cl
import tatsu
from textwrap import dedent, indent
from mot.configuration import CLRuntimeInfo
from mot.lib.kernel_data import Zeros, Array
from mot.lib.utils import get_cl_utility_definitions, split_cl_function, convert_inputs_to_kernel_data

__author__ = 'Robbert Harms'
__date__ = '2017-08-31'
__maintainer__ = 'Robbert Harms'
__email__ = 'robbert.harms@maastrichtuniversity.nl'
__licence__ = 'LGPL v3'


class CLCodeObject:
    """Interface for basic code objects."""

    def get_cl_code(self):
        """Get the CL code for this code object and all its dependencies, with include guards.

        Returns:
            str: The CL code for inclusion in a kernel.
        """
        raise NotImplementedError()


class CLFunction(CLCodeObject):
    """Interface for a basic CL function."""

    def is_kernel_func(self):
        """Check if this function is a kernel function or not.

        Kernel functions have the keyword 'kernel' in them, like: ``kernel void foo();``.

        Returns:
            boolean: if this function is a kernel function or not
        """
        raise NotImplementedError()

    def get_return_type(self):
        """Get the type (in CL naming) of the returned value from this function.

        Returns:
            str: The return type of this CL function. (Examples: double, int, double4, ...)
        """
        raise NotImplementedError()

    def get_cl_function_name(self):
        """Return the calling name of the implemented CL function

        Returns:
            str: The name of this CL function
        """
        raise NotImplementedError()

    def get_parameters(self):
        """Return the list of parameters from this CL function.

        Returns:
            list of :class:`mot.lib.cl_function.CLFunctionParameter`: list of the parameters in this
                model in the same order as in the CL function"""
        raise NotImplementedError()

    def get_signature(self):
        """Get the CL signature of this function.

        Returns:
            str: the CL code for the signature of this CL function.
        """
        raise NotImplementedError()

    def get_cl_code(self):
        """Get the function code for this function and all its dependencies, with include guards.

        Returns:
            str: The CL code for inclusion in a kernel.
        """
        raise NotImplementedError()

    def get_cl_body(self):
        """Get the CL code for the body of this function.

        Returns:
            str: the CL code of this function body
        """
        raise NotImplementedError()

    def evaluate(self, inputs, nmr_instances, context_variables=None, enable_rng=False,
                 use_local_reduction=False, local_size=None, cl_runtime_info=None):
        """Evaluate this function for each set of given parameters.

        Given a set of input parameters, this model will be evaluated for every parameter set.
        This function will convert possible dots in the parameter names to underscores for use in the CL kernel.

        Args:
            inputs (Iterable[Union(ndarray, mot.lib.utils.KernelData)]
                    or Mapping[str: Union(ndarray, mot.lib.utils.KernelData)]): for each CL function parameter
                the input data. Each of these input datasets must either be a scalar or be of equal length in the
                first dimension. The elements can either be raw ndarrays or KernelData objects.
                If an ndarray is given we will load it read/write by default. You can provide either an iterable
                with one value per parameter, or a mapping with for every parameter a corresponding value.
            nmr_instances (int): the number of parallel processes to run.
            context_variables (dict[str: mot.lib.kernel_data.KernelData]): data structures that will be loaded
                as program scope global variables. Note that not all KernelData types are allowed, only the
                global variables are allowed.
            enable_rng (boolean): if this function wants to use random numbers. If set to true we prepare the random
                number generator for use in this function.
            use_local_reduction (boolean): set this to True if you want to use local memory reduction in
                 evaluating this function. If this is set to True we will multiply the global size
                 (given by the nmr_instances) by the work group sizes.
            local_size (int): can be used to specify the exact local size (workgroup size) the kernel must use.
            cl_runtime_info (mot.configuration.CLRuntimeInfo): the runtime information for execution

        Returns:
            ndarray: the return values of the function, which can be None if this function has a void return type.
        """
        raise NotImplementedError()

    def get_dependencies(self):
        """Get the list of dependencies this function depends on.

        Returns:
            list[CLFunction]: the list of dependencies for this function.
        """
        raise NotImplementedError()


class SimpleCLCodeObject(CLCodeObject):

    def __init__(self, cl_code):
        """Simple code object for including type definitions in the kernel.

        Args:
            cl_code (str): CL code to be included in the kernel
        """
        self._cl_code = cl_code

    def get_cl_code(self):
        return self._cl_code


class SimpleCLFunction(CLFunction):

    def __init__(self, return_type, cl_function_name, parameter_list, cl_body, dependencies=None, is_kernel_func=False):
        """A simple implementation of a CL function.

        Args:
            return_type (str): the CL return type of the function
            cl_function_name (string): The name of the CL function
            parameter_list (list or tuple): This either contains instances of
                :class:`CLFunctionParameter` or strings from which to form the function parameters.
            cl_body (str): the body of the CL code for this function.
            dependencies (Iterable[CLCodeObject]): The CL code objects this function depends on,
                these will be prepended to the CL code generated by this function.
            is_kernel_func (boolean): if this function should be a kernel function
        """
        super().__init__()
        self._return_type = return_type
        self._function_name = cl_function_name
        self._parameter_list = self._resolve_parameters(parameter_list)
        self._cl_body = cl_body
        self._dependencies = dependencies or []
        self._is_kernel_func = is_kernel_func

    @classmethod
    def from_string(cls, cl_function, dependencies=()):
        """Parse the given CL function into a SimpleCLFunction object.

        Args:
            cl_function (str): the function we wish to turn into an object
            dependencies (list or tuple of CLLibrary): The list of CL libraries this function depends on

        Returns:
            SimpleCLFunction: the CL data type for this parameter declaration
        """
        is_kernel_func, return_type, function_name, parameter_list, body = split_cl_function(cl_function)
        return SimpleCLFunction(return_type, function_name, parameter_list, body,
                                dependencies=dependencies, is_kernel_func=is_kernel_func)

    def get_cl_function_name(self):
        return self._function_name

    def is_kernel_func(self):
        return self._is_kernel_func

    def get_return_type(self):
        return self._return_type

    def get_parameters(self):
        return self._parameter_list

    def get_signature(self):
        return dedent('{kernel} {return_type} {cl_function_name}({parameters});'.format(
            kernel='kernel' if self.is_kernel_func() else '',
            return_type=self.get_return_type(),
            cl_function_name=self.get_cl_function_name(),
            parameters=', '.join(self._get_parameter_signatures())))

    def get_cl_code(self):
        cl_code = dedent('''
            {kernel} {return_type} {cl_function_name}({parameters}){{
            {body}
            }}
        '''.format(kernel='kernel' if self.is_kernel_func() else '',
                   return_type=self.get_return_type(),
                   cl_function_name=self.get_cl_function_name(),
                   parameters=', '.join(self._get_parameter_signatures()),
                   body=indent(dedent(self._cl_body), ' '*4*4)))

        return dedent('''
            {dependencies}
            #ifndef {inclusion_guard_name}
            #define {inclusion_guard_name}
            {code}
            #endif // {inclusion_guard_name}
        '''.format(dependencies=indent(self._get_cl_dependency_code(), ' ' * 4 * 3),
                   inclusion_guard_name='INCLUDE_GUARD_{}'.format(self.get_cl_function_name()),
                   code=indent('\n' + cl_code + '\n', ' ' * 4 * 3)))

    def get_cl_body(self):
        return self._cl_body

    def evaluate(self, inputs, nmr_instances, use_local_reduction=False, local_size=None,
                 context_variables=None, enable_rng=False, cl_runtime_info=None):
        cl_runtime_info = cl_runtime_info or CLRuntimeInfo()
        cl_environments = cl_runtime_info.cl_environments

        kernel_data = convert_inputs_to_kernel_data(inputs, self.get_parameters(), nmr_instances)
        context_variables = context_variables or {}

        if enable_rng:
            rng_state = np.random.uniform(low=np.iinfo(np.uint32).min, high=np.iinfo(np.uint32).max + 1,
                                          size=(nmr_instances, 8)).astype(np.uint32)
            context_variables['__rng_state'] = Array(rng_state, 'uint', mode='rw', ensure_zero_copy=True)

        if self.get_return_type() != 'void':
            kernel_data['_results'] = Zeros((nmr_instances,), self.get_return_type())

        mot_float_dtype = np.float32
        if cl_runtime_info.double_precision:
            mot_float_dtype = np.float64

        for data in kernel_data.values():
            data.set_mot_float_dtype(mot_float_dtype)

        for data in context_variables.values():
            data.set_mot_float_dtype(mot_float_dtype)

        workers = []
        for ind, cl_environment in enumerate(cl_environments):
<<<<<<< HEAD
            worker = _ProcedureWorker(cl_environment, cl_runtime_info.compile_flags,
                                      self, kernel_data, context_variables,
                                      cl_runtime_info.double_precision,
                                      use_local_reduction, local_size=local_size,
                                      enable_rng=enable_rng)
=======
            worker = Processor(self, kernel_data, cl_environment,
                               compile_flags=cl_runtime_info.compile_flags,
                               double_precision=cl_runtime_info.double_precision,
                               use_local_reduction=use_local_reduction,
                               local_size=local_size)
>>>>>>> 8a305550
            workers.append(worker)

        batches = cl_runtime_info.load_balancer.get_division(cl_environments, nmr_instances)

        for worker, (batch_start, batch_end) in zip(workers, batches):
            if batch_end - batch_start > 0:
                worker.calculate(batch_start, batch_end)
                worker.cl_queue.flush()

        for worker in workers:
            worker.cl_queue.finish()

        if self.get_return_type() != 'void':
            return kernel_data['_results'].get_data()

    def get_dependencies(self):
        return self._dependencies

    def _get_parameter_signatures(self):
        """Get the signature of the parameters for the CL function declaration.

        This should return the list of signatures of the parameters for use inside the function signature.

        Returns:
            list: the signatures of the parameters for the use in the CL code.
        """
        declarations = []
        for p in self.get_parameters():
            new_p = p.get_renamed(p.name.replace('.', '_'))
            declarations.append(new_p.get_declaration())
        return declarations

    def _get_cl_dependency_code(self):
        """Get the CL code for all the CL code for all the dependencies.

        Returns:
            str: The CL code with the actual code.
        """
        code = ''
        for d in self._dependencies:
            code += d.get_cl_code() + "\n"
        return code

    @staticmethod
    def _resolve_parameters(parameter_list):
        params = []
        for param in parameter_list:
            if isinstance(param, CLFunctionParameter):
                params.append(param)
            else:
                params.append(SimpleCLFunctionParameter(param))
        return params

    def __str__(self):
        return dedent('''
            {return_type} {cl_function_name}({parameters}){{
            {body}
            }}
        '''.format(return_type=self.get_return_type(),
                   cl_function_name=self.get_cl_function_name(),
                   parameters=', '.join(self._get_parameter_signatures()),
                   body=indent(dedent(self._cl_body), ' '*4*4)))

    def __hash__(self):
        return hash(self.__repr__())

    def __eq__(self, other):
        return type(self) == type(other)

    def __ne__(self, other):
        return type(self) != type(other)

    def __call__(self, *args, **kwargs):
        return self.evaluate(*args, **kwargs)


class CLFunctionParameter:

    @property
    def name(self):
        """The name of this parameter.

        Returns:
            str: the name of this parameter
        """
        raise NotImplementedError()

    def get_declaration(self):
        """Get the complete CL declaration for this parameter.

        Returns:
            str: the declaration for this data type.
        """
        raise NotImplementedError()

    @property
    def ctype(self):
        """Get the ctype of this data type.

        For example, if the data type is float4*, we will return float4 here.

        Returns:
            str: the full ctype of this data type
        """
        raise NotImplementedError()

    @property
    def address_space(self):
        """Get the address space of this data declaration.

        Returns:
            str: the data type address space, one of ``global``, ``local``, ``constant`` or ``private``.
        """
        raise NotImplementedError()

    @property
    def basic_ctype(self):
        """Get the basic data type without the vector and pointer additions.

        For example, if the full data ctype is ``float4*``, we will only return ``float`` here.

        Returns:
            str: the raw CL data type
        """
        raise NotImplementedError()

    @property
    def is_vector_type(self):
        """Check if this data type is a vector type (like for example double4, float2, int8, etc.).

        Returns:
            boolean: True if it is a vector type, false otherwise
        """
        raise NotImplementedError()

    @property
    def vector_length(self):
        """Get the length of this vector, returns None if not a vector type.

        Returns:
            int: the length of the vector type (for example, if the data type is float4, this returns 4).
        """
        raise NotImplementedError()

    @property
    def is_pointer_type(self):
        """Check if this parameter is a pointer type (appended by a ``*``)

        Returns:
            boolean: True if it is a pointer type, false otherwise
        """
        raise NotImplementedError()

    @property
    def nmr_pointers(self):
        """Get the number of asterisks / pointer references of this data type.

        If the data type is float**, we return 2 here.

        Returns:
            int: the number of pointer asterisks in the data type.
        """
        raise NotImplementedError()

    @property
    def array_sizes(self):
        """Get the dimension of this array type.

        This returns for example (10, 5) for the data type float[10][5].

        Returns:
            Tuple[int]: the sizes of the arrays
        """
        raise NotImplementedError()

    @property
    def is_array_type(self):
        """Check if this parameter is an array type (like float[3] or int[10][5]).

        Returns:
            boolean: True if this is an array type, false otherwise
        """
        raise NotImplementedError()

    def get_renamed(self, name):
        """Get a copy of the current parameter but then with a new name.

        Args:
            name (str): the new name for this parameter

        Returns:
            cls: a copy of the current type but with a new name
        """
        raise NotImplementedError()


_cl_data_type_parser = tatsu.compile('''
    result = [address_space] {type_qualifiers}* ctype {pointer_star}* {pointer_qualifiers}* name {array_size}*;

    address_space = ['__'] ('local' | 'global' | 'constant' | 'private');
    type_qualifiers = 'const' | 'volatile';

    basic_ctype = ?'(unsigned )?\w[\w]*[a-zA-Z]';
    vector_type_length = '2' | '3' | '4' | '8' | '16';
    ctype = basic_ctype [vector_type_length];
    pointer_star = '*';

    pointer_qualifiers = 'const' | 'restrict';

    name = /[\w\_\-\.]+/;
    array_size = /\[\d+\]/;
''')


class SimpleCLFunctionParameter(CLFunctionParameter):

    def __init__(self, declaration):
        """Creates a new function parameter for the CL functions.

        Args:
            declaration (str): the declaration of this parameter. For example ``global int foo``.
        """
        self._address_space = None
        self._type_qualifiers = []
        self._basic_ctype = ''
        self._vector_type_length = None
        self._nmr_pointer_stars = 0
        self._pointer_qualifiers = []
        self._name = ''
        self._array_sizes = []

        param = self

        class Semantics:

            def type_qualifiers(self, ast):
                if ast in param._type_qualifiers:
                    raise ValueError('The pre-type qualifier "{}" is present multiple times.'.format(ast))
                param._type_qualifiers.append(ast)
                return ast

            def address_space(self, ast):
                param._address_space = ''.join(ast)
                return ''.join(ast)

            def basic_ctype(self, ast):
                param._basic_ctype = ast
                return ast

            def vector_type_length(self, ast):
                param._vector_type_length = int(ast)
                return ast

            def pointer_star(self, ast):
                param._nmr_pointer_stars += 1
                return ast

            def pointer_qualifiers(self, ast):
                if ast in param._pointer_qualifiers:
                    raise ValueError('The pre-type qualifier "{}" is present multiple times.'.format(ast))
                param._pointer_qualifiers.append(ast)
                return ast

            def name(self, ast):
                param._name = ast
                return ast

            def array_size(self, ast):
                param._array_sizes.append(int(ast[1:-1]))
                return ast

        _cl_data_type_parser.parse(declaration, semantics=Semantics())

    @property
    def name(self):
        return self._name

    def get_renamed(self, name):
        new_param = copy(self)
        new_param._name = name
        return new_param

    def get_declaration(self):
        declaration = ''

        if self._address_space:
            declaration += str(self._address_space) + ' '

        if self._type_qualifiers:
            declaration += str(' '.join(self._type_qualifiers)) + ' '

        declaration += str(self.ctype)
        declaration += '*' * self._nmr_pointer_stars

        if self._pointer_qualifiers:
            declaration += ' ' + str(' '.join(self._pointer_qualifiers)) + ' '

        declaration += ' ' + self._name

        for s in self._array_sizes:
            declaration += '[{}]'.format(s)

        return declaration

    @property
    def ctype(self):
        if self._vector_type_length is not None:
            return '{}{}'.format(self._basic_ctype, self._vector_type_length)
        return self._basic_ctype

    @property
    def address_space(self):
        return self._address_space or 'private'

    @property
    def basic_ctype(self):
        return self._basic_ctype

    @property
    def is_vector_type(self):
        return self._vector_type_length is not None

    @property
    def vector_length(self):
        return self._vector_type_length

    @property
    def is_pointer_type(self):
        return self._nmr_pointer_stars > 0

    @property
    def nmr_pointers(self):
        return self._nmr_pointer_stars

    @property
    def array_sizes(self):
        return self._array_sizes

    @property
    def is_array_type(self):
        return len(self.array_sizes) > 0


class Processor:

<<<<<<< HEAD
    def __init__(self, cl_environment, compile_flags, cl_function,
                 kernel_data, context_variables,
                 double_precision, use_local_reduction,
                 local_size=None, enable_rng=False):
=======
    def __init__(self, cl_function, kernel_data, cl_environment, compile_flags=None,
                 double_precision=False, use_local_reduction=False, local_size=None):
        """Create a processor able to process the given function with the given data in the given environment.
>>>>>>> 8a305550

        Objects of this type can be used in pipelines since very fast execution can be achieved by creating it once
        and then changing the underlying data of the kernel data objects.
        """
        self._cl_environment = cl_environment
        self._cl_context = cl_environment.context
        self._cl_queue = cl_environment.queue
        self._cl_function = cl_function
        self._kernel_data = OrderedDict(sorted(kernel_data.items()))
        self._context_variables = OrderedDict(sorted(context_variables.items()))
        self._double_precision = double_precision
        self._use_local_reduction = use_local_reduction
        self._enable_rng = enable_rng

        self._scalar_arg_dtypes = []
        self._kernel_arguments = []

        for name, data in self._kernel_data.items():
            self._scalar_arg_dtypes.extend(data.get_scalar_arg_dtypes())
            self._kernel_arguments.extend(data.get_kernel_parameters('_' + name))

        for name, data in self._context_variables.items():
            self._scalar_arg_dtypes.extend(data.get_scalar_arg_dtypes())
            self._kernel_arguments.extend(data.get_kernel_parameters('_context_' + name))

        self._kernel = self._build_kernel(self._get_kernel_source(), compile_flags)

        if self._use_local_reduction:
            if local_size:
                self._workgroup_size = local_size
            else:
                self._workgroup_size = self._kernel.run_procedure.get_work_group_info(
                    cl.kernel_work_group_info.PREFERRED_WORK_GROUP_SIZE_MULTIPLE,
                    self._cl_environment.device)
        else:
            self._workgroup_size = 1

        self._kernel_inputs = {}
        self._kernel_inputs_order = []

        for name, data in self._kernel_data.items():
            self._kernel_inputs[name] = data.get_kernel_inputs(self._cl_context, self._workgroup_size)
            self._kernel_inputs_order.append(name)

        for name, data in self._context_variables.items():
            self._kernel_inputs['_context_' + name] = data.get_kernel_inputs(self._cl_context, self._workgroup_size)
            self._kernel_inputs_order.append('_context_' + name)

    @property
    def cl_queue(self):
        """Get the queue this worker is using for its GPU computations.

        This may be used to flush or finish the queue to provide synchronization.

        Returns:
            pyopencl queue: the queue used by this worker
        """
        return self._cl_queue

    def calculate(self, range_start, range_end):
        """Start processing the current data on the given range.

        Args:
            range_start (int): the beginning of the range we will process (defines the start of the global offset)
            range_end (int): the end of the range we will process
        """
        nmr_problems = range_end - range_start

        func = self._kernel.run_procedure
        func.set_scalar_arg_dtypes(self._scalar_arg_dtypes)

        kernel_inputs_list = []
        for inputs in [self._kernel_inputs[name] for name in self._kernel_inputs_order]:
            kernel_inputs_list.extend(inputs)

        for name, data in self._kernel_data.items():
            data.enqueue_device_access(self._cl_queue, self._kernel_inputs[name], range_start, range_end)

        func(self._cl_queue,
             (int(nmr_problems * self._workgroup_size),),
             (int(self._workgroup_size),),
             *kernel_inputs_list,
             global_offset=(int(range_start * self._workgroup_size),))

        for name, data in self._kernel_data.items():
            data.enqueue_host_access(self._cl_queue, self._kernel_inputs[name], range_start, range_end)

    def _build_kernel(self, kernel_source, compile_flags=()):
        """Convenience function for building the kernel for this worker.

        Args:
            kernel_source (str): the kernel source to use for building the kernel

        Returns:
            cl.Program: a compiled CL kernel
        """
        return cl.Program(self._cl_context, kernel_source).build(' '.join(compile_flags))

    def _get_kernel_source(self):
        assignment = ''
        if self._cl_function.get_return_type() != 'void':
            assignment = '__results[gid] = '

        variable_inits = []
        function_call_inputs = []
        for parameter in self._cl_function.get_parameters():
            data = self._kernel_data[parameter.name]
            call_args = (parameter.name, '_' + parameter.name, 'gid')

            variable_inits.append(data.initialize_variable(*call_args))
            function_call_inputs.append(data.get_function_call_input(*call_args))

        context_inits = []
        for name, data in self._context_variables.items():
            context_inits.append(data.get_context_variable_initialization(name, '_context_' + name))

        kernel_source = ''
        kernel_source += get_cl_utility_definitions(self._double_precision)
        kernel_source += '\n'.join(data.get_type_definitions() for data in self._kernel_data.values())
        kernel_source += '\n'.join(data.get_type_definitions() for data in self._context_variables.values())
        kernel_source += '\n'.join(data.get_context_variable_declaration(name)
                                   for name, data in self._context_variables.items())
        if self._enable_rng:
            kernel_source += self._get_rng_cl_code()
        kernel_source += self._cl_function.get_cl_code()

        kernel_source += '''
            __kernel void run_procedure(''' + ",\n".join(self._kernel_arguments) + '''){
                ulong gid = (ulong)(get_global_id(0) / get_local_size(0));

                ''' + '\n'.join(variable_inits) + '''
                ''' + '\n'.join(context_inits) + '''

                ''' + assignment + ' ' + self._cl_function.get_cl_function_name() + '(' + \
                         ', '.join(function_call_inputs) + ''');
            }
        '''
        return kernel_source

    def _get_rng_cl_code(self):
        generator = 'threefry'

        src = open(os.path.abspath(resource_filename('mot', 'data/opencl/random123/openclfeatures.h'), ), 'r').read()
        src += open(os.path.abspath(resource_filename('mot', 'data/opencl/random123/array.h'), ), 'r').read()
        src += open(os.path.abspath(resource_filename('mot', 'data/opencl/random123/{}.h'.format(generator)), ),
                    'r').read()
        src += (open(os.path.abspath(resource_filename('mot', 'data/opencl/random123/rand123.h'), ), 'r').read() % {
            'GENERATOR_NAME': generator})

        return src<|MERGE_RESOLUTION|>--- conflicted
+++ resolved
@@ -255,19 +255,12 @@
 
         workers = []
         for ind, cl_environment in enumerate(cl_environments):
-<<<<<<< HEAD
-            worker = _ProcedureWorker(cl_environment, cl_runtime_info.compile_flags,
-                                      self, kernel_data, context_variables,
-                                      cl_runtime_info.double_precision,
-                                      use_local_reduction, local_size=local_size,
-                                      enable_rng=enable_rng)
-=======
             worker = Processor(self, kernel_data, cl_environment,
                                compile_flags=cl_runtime_info.compile_flags,
                                double_precision=cl_runtime_info.double_precision,
                                use_local_reduction=use_local_reduction,
-                               local_size=local_size)
->>>>>>> 8a305550
+                               local_size=local_size,
+                               enable_rng=enable_rng, context_variables=context_variables)
             workers.append(worker)
 
         batches = cl_runtime_info.load_balancer.get_division(cl_environments, nmr_instances)
@@ -613,20 +606,16 @@
 
 class Processor:
 
-<<<<<<< HEAD
-    def __init__(self, cl_environment, compile_flags, cl_function,
-                 kernel_data, context_variables,
-                 double_precision, use_local_reduction,
-                 local_size=None, enable_rng=False):
-=======
     def __init__(self, cl_function, kernel_data, cl_environment, compile_flags=None,
-                 double_precision=False, use_local_reduction=False, local_size=None):
+                 double_precision=False, use_local_reduction=False, local_size=None,
+                 context_variables=None, enable_rng=False):
         """Create a processor able to process the given function with the given data in the given environment.
->>>>>>> 8a305550
 
         Objects of this type can be used in pipelines since very fast execution can be achieved by creating it once
         and then changing the underlying data of the kernel data objects.
         """
+        context_variables = context_variables or {}
+
         self._cl_environment = cl_environment
         self._cl_context = cl_environment.context
         self._cl_queue = cl_environment.queue
@@ -672,6 +661,15 @@
             self._kernel_inputs_order.append('_context_' + name)
 
     @property
+    def cl_environment(self):
+        """Get the used CL environment.
+
+        Returns:
+            cl_environment (CLEnvironment): The cl environment to use for calculations.
+        """
+        return self._cl_environment
+
+    @property
     def cl_queue(self):
         """Get the queue this worker is using for its GPU computations.
 
