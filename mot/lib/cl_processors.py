__author__ = 'Robbert Harms'
__date__ = '2020-01-25'
__maintainer__ = 'Robbert Harms'
__email__ = 'robbert.harms@maastrichtuniversity.nl'
__licence__ = 'LGPL v3'

from collections import OrderedDict
import numpy as np
import pyopencl as cl
from mot.configuration import CLRuntimeInfo
from mot.lib.kernel_data import Array, Zeros
from mot.lib.utils import convert_inputs_to_kernel_data, get_cl_utility_definitions


class Processor:

    def enqueue_process(self, flush=True, finish=False):
        """Enqueue all compute kernels for this processor.

        This may enqueue multiple kernels to multiple devices. It may call flush and finish afterwards if set.

        Args:
            flush (boolean): if we flush the queues after enqueuing the kernels
            finish (boolean): if we enqueue a finish operation after enqueueing the kernels
        """
        raise NotImplementedError()

    def enqueue_flush(self):
        """Enqueues a flush operation to all the queues."""
        raise NotImplementedError()

    def enqueue_finish(self):
        """Enqueues a finish operation to all the queues."""
        raise NotImplementedError()


class SimpleProcessor(Processor):

    def __init__(self, kernel, kernel_data, cl_environment, global_nmr_instances, workgroup_size, instance_offset=None,
                 do_data_transfers=True):
        """Simple processor which can execute the provided (compiled) kernel with the provided data.

        Args:
            kernel: a pyopencl compiled kernel program
            kernel_data (List[mot.lib.utils.KernelData]): the kernel data to load as input to the kernel
            cl_environment (mot.lib.cl_environments.CLEnvironment): the CL environment to use for executing the kernel
            global_nmr_instances (int): the global work size, this will internally be multiplied by the
                local workgroup size.
            workgroup_size (int): the local size (workgroup size) the kernel must use
            instance_offset (int): the offset for the global id, this will be multiplied with the local workgroup size.
            do_data_transfers (boolean): if this processor should do the data transfers for the kernel data elements.
                If set to True, this will call ``enqueue_device_access`` and ``enqueue_host_access`` on each kernel
                data element.
        """
        self._kernel = kernel
        self._kernel_data = kernel_data
        self._cl_environment = cl_environment
        self._global_nmr_instances = global_nmr_instances
        self._instance_offset = instance_offset or 0
        self._kernel.set_scalar_arg_dtypes(self._flatten_list([d.get_scalar_arg_dtypes() for d in self._kernel_data]))
        self._workgroup_size = workgroup_size
        self._do_data_transfers = do_data_transfers

    def enqueue_process(self, flush=True, finish=False):
        kernel_inputs = [data.get_kernel_inputs(self._cl_environment.context, self._workgroup_size)
                         for data in self._kernel_data]

        if self._do_data_transfers:
            for ind, kernel_data in enumerate(self._kernel_data):
                kernel_data.enqueue_device_access(self._cl_environment)

        self._kernel(
            self._cl_environment.queue,
            (int(self._global_nmr_instances * self._workgroup_size),),
            (int(self._workgroup_size),),
            *self._flatten_list(kernel_inputs),
            global_offset=(int(self._instance_offset * self._workgroup_size),))

        if self._do_data_transfers:
            for ind, kernel_data in enumerate(self._kernel_data):
                kernel_data.enqueue_host_access(self._cl_environment)

        if flush:
            self.enqueue_flush()
        if finish:
            self.enqueue_finish()

    def enqueue_flush(self):
        self._cl_environment.queue.flush()

    def enqueue_finish(self):
        self._cl_environment.queue.finish()

    def _flatten_list(self, l):
        return_l = []
        for e in l:
            return_l.extend(e)
        return return_l


class CLFunctionProcessor(Processor):

    def __init__(self, cl_function, inputs, nmr_instances, use_local_reduction=False, local_size=None,
                 context_variables=None, enable_rng=False, cl_runtime_info=None):
        """Create a processor for the given function and inputs.

        The typical way of using this processor is by:
        1) create it
        2) use :meth:`get_kernel_data` to get the kernel data elements and use get_data() for each of them to get the
            underlying data. You can then modify that.
        3) call :meth:`enqueue_run` to run this function on all devices with the current data
        4) call :meth:`enqueue_finish` to finish the execution (or do not call it and chain another operation)
        5) optionally use :meth:`get_function_results` to get the function results (if the function had a non-void
            return signature).

        Args:
            inputs (Iterable[Union(ndarray, mot.lib.utils.KernelData)]
                    or Mapping[str: Union(ndarray, mot.lib.utils.KernelData)]): for each CL function parameter
                the input data. Each of these input datasets must either be a scalar or be of equal length in the
                first dimension. The elements can either be raw ndarrays or KernelData objects.
                If an ndarray is given we will load it read/write by default. You can provide either an iterable
                with one value per parameter, or a mapping with for every parameter a corresponding value.
            nmr_instances (int): the number of parallel processes to run.
            use_local_reduction (boolean): set this to True if you want to use local memory reduction in
                 evaluating this function. If this is set to True we will multiply the global size
                 (given by the nmr_instances) by the work group sizes.
            local_size (int): can be used to specify the exact local size (workgroup size) the kernel must use.
            context_variables (dict[str: mot.lib.kernel_data.KernelData]): data structures that will be loaded
                as program scope global variables. Note that not all KernelData types are allowed, only the
                global variables are allowed.
            enable_rng (boolean): if this function wants to use random numbers. If set to true we prepare the random
                number generator for use in this function.
            cl_runtime_info (mot.configuration.CLRuntimeInfo): the runtime information for execution
        """
        self._original_cl_function = cl_function

        self._cl_runtime_info = cl_runtime_info or CLRuntimeInfo()
        self._cl_environments = self._cl_runtime_info.cl_environments
        self._cl_function, self._kernel_data = self._resolve_cl_function_and_kernel_data(
            cl_function, inputs, nmr_instances)
        self._batches = self._cl_runtime_info.load_balancer.get_division(self._cl_environments, nmr_instances)
        self._enable_rng = enable_rng
        self._context_variables = self._resolve_context_variables(context_variables, nmr_instances)

        self._subprocessors = []
        for ind, cl_environment in enumerate(self._cl_environments):
            batch_start, batch_end = self._batches[ind]
            nmr_instances = batch_end - batch_start

            program = cl.Program(cl_environment.context, self._get_kernel_source()).build(
                ' '.join(self._cl_runtime_info.compile_flags))
            kernel = getattr(program, self._cl_function.get_cl_function_name())

            if use_local_reduction:
                if local_size:
                    workgroup_size = local_size
                else:
                    workgroup_size = kernel.get_work_group_info(
                        cl.kernel_work_group_info.PREFERRED_WORK_GROUP_SIZE_MULTIPLE, cl_environment.device)
            else:
                workgroup_size = 1

            if nmr_instances > 0:
<<<<<<< HEAD
                if self._context_variables:
                    context_kernel = getattr(program, '_initialize_context_variables')
                    context_data = [v.get_subset(range_start=batch_start, range_end=batch_end)
                                    for v in self._context_variables.values()]
                    worker = SimpleProcessor(context_kernel, context_data, cl_environment, nmr_instances, 1)
                    self._subprocessors.append(worker)

                kernel_data = [v.get_subset(range_start=batch_start, range_end=batch_end)
                               for v in self._kernel_data.values()]
=======
                kernel_data = [v.get_subset(batch_range=self._batches[ind]) for v in self._kernel_data.values()]
>>>>>>> bc3d6015
                processor = SimpleProcessor(kernel, kernel_data, cl_environment,
                                            batch_end - batch_start, workgroup_size)
                self._subprocessors.append(processor)

    def enqueue_process(self, flush=True, finish=False):
        for worker in self._subprocessors:
            worker.enqueue_process(flush=flush, finish=finish)

    def enqueue_flush(self):
        for worker in self._subprocessors:
            worker.enqueue_flush()

    def enqueue_finish(self):
        for worker in self._subprocessors:
            worker.enqueue_finish()

    def get_kernel_data(self):
        return self._kernel_data

    def get_function_results(self):
        """Get the current function results. Only useful if the function has a non-void return type.

        Returns:
            ndarray: the return values of the function, which can be None if this function has a void return type.
        """
        if self._original_cl_function.get_return_type() != 'void':
            return self._kernel_data['_return_values'].get_data()

    def _resolve_cl_function_and_kernel_data(self, cl_function, inputs, nmr_instances):
        """Ensures that the CLFunction is a kernel function and the inputs are kernel data elements."""
        kernel_data = convert_inputs_to_kernel_data(inputs, cl_function.get_parameters(), nmr_instances)

        if cl_function.get_return_type() != 'void':
            kernel_data['_return_values'] = Zeros((nmr_instances,), cl_function.get_return_type())

        mot_float_dtype = np.float32
        if self._cl_runtime_info.double_precision:
            mot_float_dtype = np.float64

        for data in kernel_data.values():
            data.set_mot_float_dtype(mot_float_dtype)

        kernel_data = OrderedDict(sorted(kernel_data.items()))

        if not cl_function.is_kernel_func():
            cl_function = cl_function.created_wrapped_kernel_func(kernel_data)

        return cl_function, kernel_data

    def _resolve_context_variables(self, context_variables, nmr_instances):
        context_variables = context_variables or {}
        if self._enable_rng:
            rng_state = np.random.uniform(low=np.iinfo(np.uint32).min, high=np.iinfo(np.uint32).max + 1,
                                          size=(nmr_instances, 4)).astype(np.uint32)
            context_variables['__rng_state'] = Array(rng_state, 'uint', mode='rw', ensure_zero_copy=True)

        mot_float_dtype = np.float32
        if self._cl_runtime_info.double_precision:
            mot_float_dtype = np.float64

        for data in context_variables.values():
            data.set_mot_float_dtype(mot_float_dtype)
        return context_variables

    def _get_kernel_source(self):
        kernel_source = ''
        kernel_source += get_cl_utility_definitions(self._cl_runtime_info.double_precision)
        kernel_source += '\n'.join(data.get_type_definitions() for data in self._kernel_data.values())
        kernel_source += '\n'.join(data.get_type_definitions() for data in self._context_variables.values())
        kernel_source += '\n'.join(data.get_context_variable_declaration(name)
                                   for name, data in self._context_variables.items())
        if self._enable_rng:
            from mot.library_functions import Rand123
            kernel_source += Rand123().get_cl_code()

        if self._context_variables:
            kernel_source += self._get_context_variable_init_function(self._context_variables).get_cl_code()

        kernel_source += self._cl_function.get_cl_code()
        return kernel_source

    def _get_context_variable_init_function(self, context_variables):
        from mot.lib.cl_function import SimpleCLFunction

        kernel_name = '_initialize_context_variables'

        parameter_list = []
        context_inits = []
        for name, data in context_variables.items():
            parameter_list.extend(data.get_kernel_parameters('_context_' + name))
            context_inits.append(data.get_context_variable_initialization(name, '_context_' + name))

        cl_body = '''
                    ulong gid = (ulong)(get_global_id(0) / get_local_size(0));
                    ''' + '\n'.join(context_inits) + '''
                '''
        return SimpleCLFunction('void', kernel_name, parameter_list, cl_body, is_kernel_func=True)<|MERGE_RESOLUTION|>--- conflicted
+++ resolved
@@ -161,19 +161,14 @@
                 workgroup_size = 1
 
             if nmr_instances > 0:
-<<<<<<< HEAD
                 if self._context_variables:
                     context_kernel = getattr(program, '_initialize_context_variables')
-                    context_data = [v.get_subset(range_start=batch_start, range_end=batch_end)
+                    context_data = [v.get_subset(batch_range=self._batches[ind])
                                     for v in self._context_variables.values()]
                     worker = SimpleProcessor(context_kernel, context_data, cl_environment, nmr_instances, 1)
                     self._subprocessors.append(worker)
 
-                kernel_data = [v.get_subset(range_start=batch_start, range_end=batch_end)
-                               for v in self._kernel_data.values()]
-=======
                 kernel_data = [v.get_subset(batch_range=self._batches[ind]) for v in self._kernel_data.values()]
->>>>>>> bc3d6015
                 processor = SimpleProcessor(kernel, kernel_data, cl_environment,
                                             batch_end - batch_start, workgroup_size)
                 self._subprocessors.append(processor)
