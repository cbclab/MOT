<<<<<<< HEAD
import os
from pkg_resources import resource_filename

from collections import Iterable, Mapping
=======
from collections import Iterable
>>>>>>> 57015fb2
from collections.__init__ import OrderedDict
import numpy as np
from copy import copy
import pyopencl as cl
import tatsu
from textwrap import dedent, indent
from mot.configuration import CLRuntimeInfo
from mot.lib.kernel_data import Zeros
from mot.lib.utils import get_cl_utility_definitions, split_cl_function, convert_inputs_to_kernel_data

__author__ = 'Robbert Harms'
__date__ = '2017-08-31'
__maintainer__ = 'Robbert Harms'
__email__ = 'robbert.harms@maastrichtuniversity.nl'
__licence__ = 'LGPL v3'


class CLCodeObject:
    """Interface for basic code objects."""

    def get_cl_code(self):
        """Get the CL code for this code object and all its dependencies, with include guards.

        Returns:
            str: The CL code for inclusion in a kernel.
        """
        raise NotImplementedError()


class CLFunction(CLCodeObject):
    """Interface for a basic CL function."""

    def is_kernel_func(self):
        """Check if this function is a kernel function or not.

        Kernel functions have the keyword 'kernel' in them, like: ``kernel void foo();``.

        Returns:
            boolean: if this function is a kernel function or not
        """
        raise NotImplementedError()

    def get_return_type(self):
        """Get the type (in CL naming) of the returned value from this function.

        Returns:
            str: The return type of this CL function. (Examples: double, int, double4, ...)
        """
        raise NotImplementedError()

    def get_cl_function_name(self):
        """Return the calling name of the implemented CL function

        Returns:
            str: The name of this CL function
        """
        raise NotImplementedError()

    def get_parameters(self):
        """Return the list of parameters from this CL function.

        Returns:
            list of :class:`mot.lib.cl_function.CLFunctionParameter`: list of the parameters in this
                model in the same order as in the CL function"""
        raise NotImplementedError()

    def get_signature(self):
        """Get the CL signature of this function.

        Returns:
            str: the CL code for the signature of this CL function.
        """
        raise NotImplementedError()

    def get_cl_code(self):
        """Get the function code for this function and all its dependencies, with include guards.

        Returns:
            str: The CL code for inclusion in a kernel.
        """
        raise NotImplementedError()

    def get_cl_body(self):
        """Get the CL code for the body of this function.

        Returns:
            str: the CL code of this function body
        """
        raise NotImplementedError()

    def evaluate(self, inputs, nmr_instances, context_variables=None, enable_rng=False,
                 use_local_reduction=False, local_size=None, cl_runtime_info=None):
        """Evaluate this function for each set of given parameters.

        Given a set of input parameters, this model will be evaluated for every parameter set.
        This function will convert possible dots in the parameter names to underscores for use in the CL kernel.

        Args:
            inputs (Iterable[Union(ndarray, mot.lib.utils.KernelData)]
                    or Mapping[str: Union(ndarray, mot.lib.utils.KernelData)]): for each CL function parameter
                the input data. Each of these input datasets must either be a scalar or be of equal length in the
                first dimension. The elements can either be raw ndarrays or KernelData objects.
                If an ndarray is given we will load it read/write by default. You can provide either an iterable
                with one value per parameter, or a mapping with for every parameter a corresponding value.
            nmr_instances (int): the number of parallel processes to run.
            context_variables (dict[str: mot.lib.kernel_data.KernelData]): data structures that will be loaded
                as program scope global variables. Note that not all KernelData types are allowed, only the
                global variables are allowed.
            enable_rng (boolean): if this function wants to use random numbers. If set to true we prepare the random
                number generator for use in this function.
            use_local_reduction (boolean): set this to True if you want to use local memory reduction in
                 evaluating this function. If this is set to True we will multiply the global size
                 (given by the nmr_instances) by the work group sizes.
            local_size (int): can be used to specify the exact local size (workgroup size) the kernel must use.
            cl_runtime_info (mot.configuration.CLRuntimeInfo): the runtime information for execution

        Returns:
            ndarray: the return values of the function, which can be None if this function has a void return type.
        """
        raise NotImplementedError()

    def get_dependencies(self):
        """Get the list of dependencies this function depends on.

        Returns:
            list[CLFunction]: the list of dependencies for this function.
        """
        raise NotImplementedError()


class SimpleCLCodeObject(CLCodeObject):

    def __init__(self, cl_code):
        """Simple code object for including type definitions in the kernel.

        Args:
            cl_code (str): CL code to be included in the kernel
        """
        self._cl_code = cl_code

    def get_cl_code(self):
        return self._cl_code


class SimpleCLFunction(CLFunction):

    def __init__(self, return_type, cl_function_name, parameter_list, cl_body, dependencies=None, is_kernel_func=False):
        """A simple implementation of a CL function.

        Args:
            return_type (str): the CL return type of the function
            cl_function_name (string): The name of the CL function
            parameter_list (list or tuple): This either contains instances of
                :class:`CLFunctionParameter` or strings from which to form the function parameters.
            cl_body (str): the body of the CL code for this function.
            dependencies (Iterable[CLCodeObject]): The CL code objects this function depends on,
                these will be prepended to the CL code generated by this function.
            is_kernel_func (boolean): if this function should be a kernel function
        """
        super().__init__()
        self._return_type = return_type
        self._function_name = cl_function_name
        self._parameter_list = self._resolve_parameters(parameter_list)
        self._cl_body = cl_body
        self._dependencies = dependencies or []
        self._is_kernel_func = is_kernel_func

    @classmethod
    def from_string(cls, cl_function, dependencies=()):
        """Parse the given CL function into a SimpleCLFunction object.

        Args:
            cl_function (str): the function we wish to turn into an object
            dependencies (list or tuple of CLLibrary): The list of CL libraries this function depends on

        Returns:
            SimpleCLFunction: the CL data type for this parameter declaration
        """
        is_kernel_func, return_type, function_name, parameter_list, body = split_cl_function(cl_function)
        return SimpleCLFunction(return_type, function_name, parameter_list, body,
                                dependencies=dependencies, is_kernel_func=is_kernel_func)

    def get_cl_function_name(self):
        return self._function_name

    def is_kernel_func(self):
        return self._is_kernel_func

    def get_return_type(self):
        return self._return_type

    def get_parameters(self):
        return self._parameter_list

    def get_signature(self):
        return dedent('{kernel} {return_type} {cl_function_name}({parameters});'.format(
            kernel='kernel' if self.is_kernel_func() else '',
            return_type=self.get_return_type(),
            cl_function_name=self.get_cl_function_name(),
            parameters=', '.join(self._get_parameter_signatures())))

    def get_cl_code(self):
        cl_code = dedent('''
            {kernel} {return_type} {cl_function_name}({parameters}){{
            {body}
            }}
        '''.format(kernel='kernel' if self.is_kernel_func() else '',
                   return_type=self.get_return_type(),
                   cl_function_name=self.get_cl_function_name(),
                   parameters=', '.join(self._get_parameter_signatures()),
                   body=indent(dedent(self._cl_body), ' '*4*4)))

        return dedent('''
            {dependencies}
            #ifndef {inclusion_guard_name}
            #define {inclusion_guard_name}
            {code}
            #endif // {inclusion_guard_name}
        '''.format(dependencies=indent(self._get_cl_dependency_code(), ' ' * 4 * 3),
                   inclusion_guard_name='INCLUDE_GUARD_{}'.format(self.get_cl_function_name()),
                   code=indent('\n' + cl_code + '\n', ' ' * 4 * 3)))

    def get_cl_body(self):
        return self._cl_body

<<<<<<< HEAD
    def evaluate(self, inputs, nmr_instances, use_local_reduction=False, local_size=None,
                 context_variables=None, enable_rng=False, cl_runtime_info=None):
        kernel_inputs = convert_inputs_to_kernel_data(inputs, self.get_parameters(), nmr_instances)
        return apply_cl_function(self, kernel_inputs, nmr_instances,
                                 use_local_reduction=use_local_reduction,
                                 local_size=local_size,
                                 context_variables=context_variables, enable_rng=enable_rng,
                                 cl_runtime_info=cl_runtime_info)
=======
    def evaluate(self, inputs, nmr_instances, use_local_reduction=False, local_size=None, cl_runtime_info=None):
        cl_runtime_info = cl_runtime_info or CLRuntimeInfo()
        cl_environments = cl_runtime_info.cl_environments

        kernel_data = convert_inputs_to_kernel_data(inputs, self.get_parameters(), nmr_instances)

        if self.get_return_type() != 'void':
            kernel_data['_results'] = Zeros((nmr_instances,), self.get_return_type())

        mot_float_dtype = np.float32
        if cl_runtime_info.double_precision:
            mot_float_dtype = np.float64

        for data in kernel_data.values():
            data.set_mot_float_dtype(mot_float_dtype)

        workers = []
        for ind, cl_environment in enumerate(cl_environments):
            worker = _ProcedureWorker(cl_environment, cl_runtime_info.compile_flags,
                                      self, kernel_data, cl_runtime_info.double_precision,
                                      use_local_reduction, local_size=local_size)
            workers.append(worker)

        batches = cl_runtime_info.load_balancer.get_division(cl_environments, nmr_instances)

        for worker, (batch_start, batch_end) in zip(workers, batches):
            if batch_end - batch_start > 0:
                worker.calculate(batch_start, batch_end)
                worker.cl_queue.flush()

        for worker in workers:
            worker.cl_queue.finish()

        if self.get_return_type() != 'void':
            return kernel_data['_results'].get_data()
>>>>>>> 57015fb2

    def get_dependencies(self):
        return self._dependencies

    def _get_parameter_signatures(self):
        """Get the signature of the parameters for the CL function declaration.

        This should return the list of signatures of the parameters for use inside the function signature.

        Returns:
            list: the signatures of the parameters for the use in the CL code.
        """
        declarations = []
        for p in self.get_parameters():
            new_p = p.get_renamed(p.name.replace('.', '_'))
            declarations.append(new_p.get_declaration())
        return declarations

    def _get_cl_dependency_code(self):
        """Get the CL code for all the CL code for all the dependencies.

        Returns:
            str: The CL code with the actual code.
        """
        code = ''
        for d in self._dependencies:
            code += d.get_cl_code() + "\n"
        return code

    @staticmethod
    def _resolve_parameters(parameter_list):
        params = []
        for param in parameter_list:
            if isinstance(param, CLFunctionParameter):
                params.append(param)
            else:
                params.append(SimpleCLFunctionParameter(param))
        return params

    def __str__(self):
        return dedent('''
            {return_type} {cl_function_name}({parameters}){{
            {body}
            }}
        '''.format(return_type=self.get_return_type(),
                   cl_function_name=self.get_cl_function_name(),
                   parameters=', '.join(self._get_parameter_signatures()),
                   body=indent(dedent(self._cl_body), ' '*4*4)))

    def __hash__(self):
        return hash(self.__repr__())

    def __eq__(self, other):
        return type(self) == type(other)

    def __ne__(self, other):
        return type(self) != type(other)

    def __call__(self, *args, **kwargs):
        return self.evaluate(*args, **kwargs)


class CLFunctionParameter:

    @property
    def name(self):
        """The name of this parameter.

        Returns:
            str: the name of this parameter
        """
        raise NotImplementedError()

    def get_declaration(self):
        """Get the complete CL declaration for this parameter.

        Returns:
            str: the declaration for this data type.
        """
        raise NotImplementedError()

    @property
    def ctype(self):
        """Get the ctype of this data type.

        For example, if the data type is float4*, we will return float4 here.

        Returns:
            str: the full ctype of this data type
        """
        raise NotImplementedError()

    @property
    def address_space(self):
        """Get the address space of this data declaration.

        Returns:
            str: the data type address space, one of ``global``, ``local``, ``constant`` or ``private``.
        """
        raise NotImplementedError()

    @property
    def basic_ctype(self):
        """Get the basic data type without the vector and pointer additions.

        For example, if the full data ctype is ``float4*``, we will only return ``float`` here.

        Returns:
            str: the raw CL data type
        """
        raise NotImplementedError()

    @property
    def is_vector_type(self):
        """Check if this data type is a vector type (like for example double4, float2, int8, etc.).

        Returns:
            boolean: True if it is a vector type, false otherwise
        """
        raise NotImplementedError()

    @property
    def vector_length(self):
        """Get the length of this vector, returns None if not a vector type.

        Returns:
            int: the length of the vector type (for example, if the data type is float4, this returns 4).
        """
        raise NotImplementedError()

    @property
    def is_pointer_type(self):
        """Check if this parameter is a pointer type (appended by a ``*``)

        Returns:
            boolean: True if it is a pointer type, false otherwise
        """
        raise NotImplementedError()

    @property
    def nmr_pointers(self):
        """Get the number of asterisks / pointer references of this data type.

        If the data type is float**, we return 2 here.

        Returns:
            int: the number of pointer asterisks in the data type.
        """
        raise NotImplementedError()

    @property
    def array_sizes(self):
        """Get the dimension of this array type.

        This returns for example (10, 5) for the data type float[10][5].

        Returns:
            Tuple[int]: the sizes of the arrays
        """
        raise NotImplementedError()

    @property
    def is_array_type(self):
        """Check if this parameter is an array type (like float[3] or int[10][5]).

        Returns:
            boolean: True if this is an array type, false otherwise
        """
        raise NotImplementedError()

    def get_renamed(self, name):
        """Get a copy of the current parameter but then with a new name.

        Args:
            name (str): the new name for this parameter

        Returns:
            cls: a copy of the current type but with a new name
        """
        raise NotImplementedError()


_cl_data_type_parser = tatsu.compile('''
    result = [address_space] {type_qualifiers}* ctype {pointer_star}* {pointer_qualifiers}* name {array_size}*;

    address_space = ['__'] ('local' | 'global' | 'constant' | 'private');
    type_qualifiers = 'const' | 'volatile';

    basic_ctype = ?'(unsigned )?\w[\w]*[a-zA-Z]';
    vector_type_length = '2' | '3' | '4' | '8' | '16';
    ctype = basic_ctype [vector_type_length];
    pointer_star = '*';

    pointer_qualifiers = 'const' | 'restrict';

    name = /[\w\_\-\.]+/;
    array_size = /\[\d+\]/;
''')


class SimpleCLFunctionParameter(CLFunctionParameter):

    def __init__(self, declaration):
        """Creates a new function parameter for the CL functions.

        Args:
            declaration (str): the declaration of this parameter. For example ``global int foo``.
        """
        self._address_space = None
        self._type_qualifiers = []
        self._basic_ctype = ''
        self._vector_type_length = None
        self._nmr_pointer_stars = 0
        self._pointer_qualifiers = []
        self._name = ''
        self._array_sizes = []

        param = self

        class Semantics:

            def type_qualifiers(self, ast):
                if ast in param._type_qualifiers:
                    raise ValueError('The pre-type qualifier "{}" is present multiple times.'.format(ast))
                param._type_qualifiers.append(ast)
                return ast

            def address_space(self, ast):
                param._address_space = ''.join(ast)
                return ''.join(ast)

            def basic_ctype(self, ast):
                param._basic_ctype = ast
                return ast

            def vector_type_length(self, ast):
                param._vector_type_length = int(ast)
                return ast

            def pointer_star(self, ast):
                param._nmr_pointer_stars += 1
                return ast

            def pointer_qualifiers(self, ast):
                if ast in param._pointer_qualifiers:
                    raise ValueError('The pre-type qualifier "{}" is present multiple times.'.format(ast))
                param._pointer_qualifiers.append(ast)
                return ast

            def name(self, ast):
                param._name = ast
                return ast

            def array_size(self, ast):
                param._array_sizes.append(int(ast[1:-1]))
                return ast

        _cl_data_type_parser.parse(declaration, semantics=Semantics())

    @property
    def name(self):
        return self._name

    def get_renamed(self, name):
        new_param = copy(self)
        new_param._name = name
        return new_param

    def get_declaration(self):
        declaration = ''

        if self._address_space:
            declaration += str(self._address_space) + ' '

        if self._type_qualifiers:
            declaration += str(' '.join(self._type_qualifiers)) + ' '

        declaration += str(self.ctype)
        declaration += '*' * self._nmr_pointer_stars

        if self._pointer_qualifiers:
            declaration += ' ' + str(' '.join(self._pointer_qualifiers)) + ' '

        declaration += ' ' + self._name

        for s in self._array_sizes:
            declaration += '[{}]'.format(s)

        return declaration

    @property
    def ctype(self):
        if self._vector_type_length is not None:
            return '{}{}'.format(self._basic_ctype, self._vector_type_length)
        return self._basic_ctype

    @property
    def address_space(self):
        return self._address_space or 'private'

    @property
    def basic_ctype(self):
        return self._basic_ctype

    @property
    def is_vector_type(self):
        return self._vector_type_length is not None

    @property
    def vector_length(self):
        return self._vector_type_length

    @property
    def is_pointer_type(self):
        return self._nmr_pointer_stars > 0

    @property
    def nmr_pointers(self):
        return self._nmr_pointer_stars

    @property
    def array_sizes(self):
        return self._array_sizes

    @property
    def is_array_type(self):
        return len(self.array_sizes) > 0


<<<<<<< HEAD
def apply_cl_function(cl_function, kernel_data, nmr_instances, use_local_reduction=False,
                      local_size=None, context_variables=None, enable_rng=None, cl_runtime_info=None):
    """Run the given function/procedure on the given set of data.

    This class will wrap the given CL function in a kernel call and execute that that for every data instance using
    the provided kernel data. This class will respect the read write setting of the kernel data elements such that
    output can be written back to the according kernel data elements.

    Args:
        cl_function (mot.lib.cl_function.CLFunction): the function to
            run on the datasets. Either a name function tuple or an actual CLFunction object.
        kernel_data (dict[str: mot.lib.kernel_data.KernelData]): the data to use as input to the function.
        nmr_instances (int): the number of parallel threads to run (used as ``global_size``)
        context_variables (dict[str: mot.lib.kernel_data.KernelData]): data structures that will be loaded
            as program scope global variables. Note that not all KernelData types are allowed, only the
            global variables are allowed.
        enable_rng (boolean): if this function wants to use random numbers. If set to true we prepare the random
            number generator for use in this function.
        use_local_reduction (boolean): set this to True if you want to use local memory reduction in
             your CL procedure. If this is set to True we will multiply the global size (given by the nmr_instances)
             by the work group sizes.
        local_size (int): can be used to specify the exact local size (workgroup size) the kernel must use.
        cl_runtime_info (mot.configuration.CLRuntimeInfo): the runtime information
    """
    cl_runtime_info = cl_runtime_info or CLRuntimeInfo()
    cl_environments = cl_runtime_info.cl_environments

    for param in cl_function.get_parameters():
        if param.name not in kernel_data:
            names = [param.name for param in cl_function.get_parameters()]
            raise ValueError('Some parameters are missing an input value, '
                             'required parameters are: {}, given items are: {}'.format(names, kernel_data.keys()))

    context_variables = context_variables or {}

    if enable_rng:
        rng_state = np.random.uniform(low=np.iinfo(np.uint32).min, high=np.iinfo(np.uint32).max + 1,
                                      size=(nmr_instances, 8)).astype(np.uint32)
        context_variables['__rng_state'] = Array(rng_state, 'uint', mode='rw', ensure_zero_copy=True)

    if cl_function.get_return_type() != 'void':
        kernel_data['_results'] = Zeros((nmr_instances,), cl_function.get_return_type())

    mot_float_dtype = np.float32
    if cl_runtime_info.double_precision:
        mot_float_dtype = np.float64

    for data in kernel_data.values():
        data.set_mot_float_dtype(mot_float_dtype)

    for data in context_variables.values():
        data.set_mot_float_dtype(mot_float_dtype)

    workers = []
    for ind, cl_environment in enumerate(cl_environments):
        worker = _ProcedureWorker(cl_environment, cl_runtime_info.compile_flags,
                                  cl_function, kernel_data, context_variables,
                                  cl_runtime_info.double_precision,
                                  use_local_reduction, local_size=local_size,
                                  enable_rng=enable_rng)
        workers.append(worker)

    batches = cl_runtime_info.load_balancer.get_division(cl_environments, nmr_instances)

    for worker, (batch_start, batch_end) in zip(workers, batches):
        if batch_end - batch_start > 0:
            worker.calculate(batch_start, batch_end)
            worker.cl_queue.flush()

    for worker in workers:
        worker.cl_queue.finish()

    if cl_function.get_return_type() != 'void':
        return kernel_data['_results'].get_data()


=======
>>>>>>> 57015fb2
class _ProcedureWorker:

    def __init__(self, cl_environment, compile_flags, cl_function,
                 kernel_data, context_variables,
                 double_precision, use_local_reduction,
                 local_size=None, enable_rng=False):

        self._cl_environment = cl_environment
        self._cl_context = cl_environment.context
        self._cl_queue = cl_environment.queue
        self._cl_function = cl_function
        self._kernel_data = OrderedDict(sorted(kernel_data.items()))
        self._context_variables = OrderedDict(sorted(context_variables.items()))
        self._double_precision = double_precision
        self._use_local_reduction = use_local_reduction
        self._enable_rng = enable_rng

        self._scalar_arg_dtypes = []
        self._kernel_arguments = []

        for name, data in self._kernel_data.items():
            self._scalar_arg_dtypes.extend(data.get_scalar_arg_dtypes())
            self._kernel_arguments.extend(data.get_kernel_parameters('_' + name))

        for name, data in self._context_variables.items():
            self._scalar_arg_dtypes.extend(data.get_scalar_arg_dtypes())
            self._kernel_arguments.extend(data.get_kernel_parameters('_context_' + name))

        self._kernel = self._build_kernel(self._get_kernel_source(), compile_flags)

        if self._use_local_reduction:
            if local_size:
                self._workgroup_size = local_size
            else:
                self._workgroup_size = self._kernel.run_procedure.get_work_group_info(
                    cl.kernel_work_group_info.PREFERRED_WORK_GROUP_SIZE_MULTIPLE,
                    self._cl_environment.device)
        else:
            self._workgroup_size = 1

        self._kernel_inputs = {}
        self._kernel_inputs_order = []

        for name, data in self._kernel_data.items():
            self._kernel_inputs[name] = data.get_kernel_inputs(self._cl_context, self._workgroup_size)
            self._kernel_inputs_order.append(name)

        for name, data in self._context_variables.items():
            self._kernel_inputs['_context_' + name] = data.get_kernel_inputs(self._cl_context, self._workgroup_size)
            self._kernel_inputs_order.append('_context_' + name)

    @property
    def cl_environment(self):
        """Get the used CL environment.

        Returns:
            cl_environment (CLEnvironment): The cl environment to use for calculations.
        """
        return self._cl_environment

    @property
    def cl_queue(self):
        """Get the queue this worker is using for its GPU computations.

        The load balancing routine will use this queue to flush and finish the computations.

        Returns:
            pyopencl queues: the queue used by this worker
        """
        return self._cl_queue

    def calculate(self, range_start, range_end):
        nmr_problems = range_end - range_start

        func = self._kernel.run_procedure
        func.set_scalar_arg_dtypes(self._scalar_arg_dtypes)

        kernel_inputs_list = []
        for inputs in [self._kernel_inputs[name] for name in self._kernel_inputs_order]:
            kernel_inputs_list.extend(inputs)

        for name, data in self._kernel_data.items():
            data.enqueue_device_access(self._cl_queue, self._kernel_inputs[name], range_start, range_end)

        func(self._cl_queue,
             (int(nmr_problems * self._workgroup_size),),
             (int(self._workgroup_size),),
             *kernel_inputs_list,
             global_offset=(int(range_start * self._workgroup_size),))

        for name, data in self._kernel_data.items():
            data.enqueue_host_access(self._cl_queue, self._kernel_inputs[name], range_start, range_end)

    def _build_kernel(self, kernel_source, compile_flags=()):
        """Convenience function for building the kernel for this worker.

        Args:
            kernel_source (str): the kernel source to use for building the kernel

        Returns:
            cl.Program: a compiled CL kernel
        """
        return cl.Program(self._cl_context, kernel_source).build(' '.join(compile_flags))

    def _get_kernel_source(self):
        assignment = ''
        if self._cl_function.get_return_type() != 'void':
            assignment = '__results[gid] = '

        variable_inits = []
        function_call_inputs = []
        for parameter in self._cl_function.get_parameters():
            data = self._kernel_data[parameter.name]
            call_args = (parameter.name, '_' + parameter.name, 'gid')

            variable_inits.append(data.initialize_variable(*call_args))
            function_call_inputs.append(data.get_function_call_input(*call_args))

        context_inits = []
        for name, data in self._context_variables.items():
            context_inits.append(data.get_context_variable_initialization(name, '_context_' + name))

        kernel_source = ''
        kernel_source += get_cl_utility_definitions(self._double_precision)
        kernel_source += '\n'.join(data.get_type_definitions() for data in self._kernel_data.values())
        kernel_source += '\n'.join(data.get_type_definitions() for data in self._context_variables.values())
        kernel_source += '\n'.join(data.get_context_variable_declaration(name)
                                   for name, data in self._context_variables.items())
        if self._enable_rng:
            kernel_source += self._get_rng_cl_code()
        kernel_source += self._cl_function.get_cl_code()

        kernel_source += '''
            __kernel void run_procedure(''' + ",\n".join(self._kernel_arguments) + '''){
                ulong gid = (ulong)(get_global_id(0) / get_local_size(0));

                ''' + '\n'.join(variable_inits) + '''
                ''' + '\n'.join(context_inits) + '''

                ''' + assignment + ' ' + self._cl_function.get_cl_function_name() + '(' + \
                         ', '.join(function_call_inputs) + ''');
            }
        '''
        return kernel_source

    def _get_rng_cl_code(self):
        generator = 'threefry'

        src = open(os.path.abspath(resource_filename('mot', 'data/opencl/random123/openclfeatures.h'), ), 'r').read()
        src += open(os.path.abspath(resource_filename('mot', 'data/opencl/random123/array.h'), ), 'r').read()
        src += open(os.path.abspath(resource_filename('mot', 'data/opencl/random123/{}.h'.format(generator)), ),
                    'r').read()
        src += (open(os.path.abspath(resource_filename('mot', 'data/opencl/random123/rand123.h'), ), 'r').read() % {
            'GENERATOR_NAME': generator})

        return src<|MERGE_RESOLUTION|>--- conflicted
+++ resolved
@@ -1,11 +1,7 @@
-<<<<<<< HEAD
 import os
 from pkg_resources import resource_filename
 
-from collections import Iterable, Mapping
-=======
 from collections import Iterable
->>>>>>> 57015fb2
 from collections.__init__ import OrderedDict
 import numpy as np
 from copy import copy
@@ -13,7 +9,7 @@
 import tatsu
 from textwrap import dedent, indent
 from mot.configuration import CLRuntimeInfo
-from mot.lib.kernel_data import Zeros
+from mot.lib.kernel_data import Zeros, Array
 from mot.lib.utils import get_cl_utility_definitions, split_cl_function, convert_inputs_to_kernel_data
 
 __author__ = 'Robbert Harms'
@@ -231,21 +227,18 @@
     def get_cl_body(self):
         return self._cl_body
 
-<<<<<<< HEAD
     def evaluate(self, inputs, nmr_instances, use_local_reduction=False, local_size=None,
                  context_variables=None, enable_rng=False, cl_runtime_info=None):
-        kernel_inputs = convert_inputs_to_kernel_data(inputs, self.get_parameters(), nmr_instances)
-        return apply_cl_function(self, kernel_inputs, nmr_instances,
-                                 use_local_reduction=use_local_reduction,
-                                 local_size=local_size,
-                                 context_variables=context_variables, enable_rng=enable_rng,
-                                 cl_runtime_info=cl_runtime_info)
-=======
-    def evaluate(self, inputs, nmr_instances, use_local_reduction=False, local_size=None, cl_runtime_info=None):
         cl_runtime_info = cl_runtime_info or CLRuntimeInfo()
         cl_environments = cl_runtime_info.cl_environments
 
         kernel_data = convert_inputs_to_kernel_data(inputs, self.get_parameters(), nmr_instances)
+        context_variables = context_variables or {}
+
+        if enable_rng:
+            rng_state = np.random.uniform(low=np.iinfo(np.uint32).min, high=np.iinfo(np.uint32).max + 1,
+                                          size=(nmr_instances, 8)).astype(np.uint32)
+            context_variables['__rng_state'] = Array(rng_state, 'uint', mode='rw', ensure_zero_copy=True)
 
         if self.get_return_type() != 'void':
             kernel_data['_results'] = Zeros((nmr_instances,), self.get_return_type())
@@ -257,11 +250,16 @@
         for data in kernel_data.values():
             data.set_mot_float_dtype(mot_float_dtype)
 
+        for data in context_variables.values():
+            data.set_mot_float_dtype(mot_float_dtype)
+
         workers = []
         for ind, cl_environment in enumerate(cl_environments):
             worker = _ProcedureWorker(cl_environment, cl_runtime_info.compile_flags,
-                                      self, kernel_data, cl_runtime_info.double_precision,
-                                      use_local_reduction, local_size=local_size)
+                                      self, kernel_data, context_variables,
+                                      cl_runtime_info.double_precision,
+                                      use_local_reduction, local_size=local_size,
+                                      enable_rng=enable_rng)
             workers.append(worker)
 
         batches = cl_runtime_info.load_balancer.get_division(cl_environments, nmr_instances)
@@ -276,7 +274,6 @@
 
         if self.get_return_type() != 'void':
             return kernel_data['_results'].get_data()
->>>>>>> 57015fb2
 
     def get_dependencies(self):
         return self._dependencies
@@ -606,85 +603,6 @@
         return len(self.array_sizes) > 0
 
 
-<<<<<<< HEAD
-def apply_cl_function(cl_function, kernel_data, nmr_instances, use_local_reduction=False,
-                      local_size=None, context_variables=None, enable_rng=None, cl_runtime_info=None):
-    """Run the given function/procedure on the given set of data.
-
-    This class will wrap the given CL function in a kernel call and execute that that for every data instance using
-    the provided kernel data. This class will respect the read write setting of the kernel data elements such that
-    output can be written back to the according kernel data elements.
-
-    Args:
-        cl_function (mot.lib.cl_function.CLFunction): the function to
-            run on the datasets. Either a name function tuple or an actual CLFunction object.
-        kernel_data (dict[str: mot.lib.kernel_data.KernelData]): the data to use as input to the function.
-        nmr_instances (int): the number of parallel threads to run (used as ``global_size``)
-        context_variables (dict[str: mot.lib.kernel_data.KernelData]): data structures that will be loaded
-            as program scope global variables. Note that not all KernelData types are allowed, only the
-            global variables are allowed.
-        enable_rng (boolean): if this function wants to use random numbers. If set to true we prepare the random
-            number generator for use in this function.
-        use_local_reduction (boolean): set this to True if you want to use local memory reduction in
-             your CL procedure. If this is set to True we will multiply the global size (given by the nmr_instances)
-             by the work group sizes.
-        local_size (int): can be used to specify the exact local size (workgroup size) the kernel must use.
-        cl_runtime_info (mot.configuration.CLRuntimeInfo): the runtime information
-    """
-    cl_runtime_info = cl_runtime_info or CLRuntimeInfo()
-    cl_environments = cl_runtime_info.cl_environments
-
-    for param in cl_function.get_parameters():
-        if param.name not in kernel_data:
-            names = [param.name for param in cl_function.get_parameters()]
-            raise ValueError('Some parameters are missing an input value, '
-                             'required parameters are: {}, given items are: {}'.format(names, kernel_data.keys()))
-
-    context_variables = context_variables or {}
-
-    if enable_rng:
-        rng_state = np.random.uniform(low=np.iinfo(np.uint32).min, high=np.iinfo(np.uint32).max + 1,
-                                      size=(nmr_instances, 8)).astype(np.uint32)
-        context_variables['__rng_state'] = Array(rng_state, 'uint', mode='rw', ensure_zero_copy=True)
-
-    if cl_function.get_return_type() != 'void':
-        kernel_data['_results'] = Zeros((nmr_instances,), cl_function.get_return_type())
-
-    mot_float_dtype = np.float32
-    if cl_runtime_info.double_precision:
-        mot_float_dtype = np.float64
-
-    for data in kernel_data.values():
-        data.set_mot_float_dtype(mot_float_dtype)
-
-    for data in context_variables.values():
-        data.set_mot_float_dtype(mot_float_dtype)
-
-    workers = []
-    for ind, cl_environment in enumerate(cl_environments):
-        worker = _ProcedureWorker(cl_environment, cl_runtime_info.compile_flags,
-                                  cl_function, kernel_data, context_variables,
-                                  cl_runtime_info.double_precision,
-                                  use_local_reduction, local_size=local_size,
-                                  enable_rng=enable_rng)
-        workers.append(worker)
-
-    batches = cl_runtime_info.load_balancer.get_division(cl_environments, nmr_instances)
-
-    for worker, (batch_start, batch_end) in zip(workers, batches):
-        if batch_end - batch_start > 0:
-            worker.calculate(batch_start, batch_end)
-            worker.cl_queue.flush()
-
-    for worker in workers:
-        worker.cl_queue.finish()
-
-    if cl_function.get_return_type() != 'void':
-        return kernel_data['_results'].get_data()
-
-
-=======
->>>>>>> 57015fb2
 class _ProcedureWorker:
 
     def __init__(self, cl_environment, compile_flags, cl_function,
