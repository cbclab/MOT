--- conflicted
+++ resolved
@@ -439,7 +439,8 @@
         return '{} {};'.format(self._ctype, name)
 
     def get_struct_initialization(self, variable_name, kernel_param_name, problem_id_substitute):
-<<<<<<< HEAD
+        if self._inline:
+            return kernel_param_name
         return self.get_function_call_input(variable_name, kernel_param_name, problem_id_substitute)
 
     def get_context_variable_declaration(self, name):
@@ -447,11 +448,6 @@
 
     def get_context_variable_initialization(self, variable_name, kernel_param_name):
         return '{} = {};'.format(variable_name, self.get_function_call_input(variable_name, kernel_param_name, ''))
-=======
-        if self._inline:
-            return kernel_param_name
-        return self.get_function_call_input(variable_name, kernel_param_name, problem_id_substitute, 'private')
->>>>>>> 34ea1f51
 
     def get_kernel_parameters(self, kernel_param_name):
         if self._inline:
@@ -474,14 +470,9 @@
     def initialize_variable(self, variable_name, kernel_param_name, problem_id_substitute):
         return ''
 
-<<<<<<< HEAD
     def get_function_call_input(self, variable_name, kernel_param_name, problem_id_substitute):
-=======
-    def get_function_call_input(self, variable_name, kernel_param_name, problem_id_substitute, address_space):
         if self._inline:
             return kernel_param_name
-
->>>>>>> 34ea1f51
         if is_vector_ctype(self._ctype):
             vector_length = split_vector_ctype(self._ctype)[1]
 
